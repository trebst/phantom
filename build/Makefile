#--------------------------------------------------------------------------!
# The Phantom Smoothed Particle Hydrodynamics code, by Daniel Price et al. !
# Copyright (c) 2007-2020 The Authors (see AUTHORS)                        !
# See LICENCE file for usage and distribution conditions                   !
# http://users.monash.edu.au/~dprice/phantom                               !
#--------------------------------------------------------------------------!
#+
#  The Phantom Makefile
#
#  DESCRIPTION:
#   This is the main Makefile for all of the code and utilities
#   Compiler settings are grouped under the SYSTEM variable while
#   compile-time settings for different problems are grouped under
#   the SETUP variable
#
#  OWNER: Daniel Price
#
#  $Id: 2788b71b1c08e560e77dce9849c5cb24a668f4b9 $
#+
#--------------------------------------------------------------------------

.KEEP_STATE:

PHANTOM_VERSION_MAJOR=1
PHANTOM_VERSION_MINOR=4
PHANTOM_VERSION_MICRO=0
VERSION=$(PHANTOM_VERSION_MAJOR).$(PHANTOM_VERSION_MINOR).$(PHANTOM_VERSION_MICRO)

KNOWN_SYSTEM=no
SHELL = /bin/bash
VPATH = "${RUNDIR}" ../src/main ../src/utils ../src/setup ../src/tests ../src/lib/NICIL/src
BINDIR= ../bin
UNAME=${shell uname}
#----------------------------------------------------------------
# Sensible defaults for phantom configuration
#----------------------------------------------------------------
CONFIG        = config.F90
SETUPFILE     = setup_unifdis.F90
MODFILE       = moddump_default.f90
ANALYSIS      = analysis_dtheader.f90
MULTIRUNFILE  = multirun.f90
LIVE_ANALYSIS = no
LINKLIST      = dtype_kdtree.F90 kdtree.F90 linklist_kdtree.F90
DEBUG         = no
#
# can comment out the following lines and instead set
# the parameters as environment variables
#
ifndef DOUBLEPRECISION
  DOUBLEPRECISION= yes
endif
ifndef EDITOR
  EDITOR= emacs
endif
ifndef OPENMP
  OPENMP= yes
endif
ifndef SPLASH_DIR
   SPLASH_DIR=${shell if [ -d $$HOME/splash ]; then echo $$HOME/splash; fi}
endif
#MPI= yes
#
# endian can be "BIG", "LITTLE" or anything else which has no effect
#
# ENDIAN= default
#
CC = gcc
CCFLAGS = -O5
LIBCXX = -lstdc++
#FPPFLAGS=
LDFLAGS=
SRCPHOTO=
LIBTOOL=libtool

#----------------------------------------------------------------
# here follows specific configuration options used
# for various types of simulations
#
# preprocessor options are as follows:
#
# -DPERIODIC            ! periodic boundaries
# -DIND_TIMESTEPS       ! individual particle timesteps
# -DSTS_TIMESTEPS       ! super-timestepping
# -DDISC_VISCOSITY      ! use artificial disc viscosity ( nu \propto alpha_sph cs h
#                       ! and calculated for both approaching and receding particles
# -DDRIVING             ! use turbulence driving
# -DMHD                 ! magnetic fields
# -DNONIDEALMHD         ! non-ideal magnetic fields including ionisation; uses NICIL
# -DPHOTO               ! turn on the photoevaporation
# -DLIGHTCURVE          ! lightcurve estimation
#----------------------------------------------------------------
#
# Check for obsolete setups and replace with generic version
#
#----------------------------------------------------------------
ifeq ($(SETUP), HLTau) # [buildbot skip]
    OBSOLETE_SETUP=yes
    OLDSETUP= HLTau
    override SETUP=disc
endif
ifeq ($(SETUP), dustyHLTau) # [buildbot skip]
    OBSOLETE_SETUP=yes
    OLDSETUP= dustyHLTau
    override SETUP=dustydisc
endif
ifeq ($(SETUP), mcfost) # [buildbot skip]
    OBSOLETE_SETUP=yes
    OLDSETUP=mcfost
    override SETUP=disc
    MCFOST=yes
endif
ifeq ($(SETUP), planets) # [buildbot skip]
    OBSOLETE_SETUP=yes
    OLDSETUP= planets
    override SETUP=disc
endif
ifeq ($(SETUP), binarydisc) # [buildbot skip]
    OBSOLETE_SETUP=yes
    OLDSETUP= binarydisc
    override SETUP=disc
endif
ifeq ($(SETUP), dustybinarydisc) # [buildbot skip]
    OBSOLETE_SETUP=yes
    OLDSETUP= dustybinarydisc
    override SETUP=dustydisc
endif
ifeq ($(SETUP), Lense-Thirring) # [buildbot skip]
    OBSOLETE_SETUP=yes
    OLDSETUP= Lense-Thirring
    override SETUP=disc
endif
ifeq ($(SETUP), warp) # [buildbot skip]
    OBSOLETE_SETUP=yes
    OLDSETUP= warp
    override SETUP=disc
endif
ifeq ($(SETUP), rndisc) # [buildbot skip]
    OBSOLETE_SETUP=yes
    OLDSETUP= rndisc
    override SETUP=lightcurvedisc
endif

#----------------------------------------------------------------
# Current code setup options
#----------------------------------------------------------------
ifeq ($(SETUP), empty)
#   empty setup for external-driver simulation
    SETUPFILE= setup_empty.f90
    IND_TIMESTEPS=yes
    KNOWN_SETUP=yes
endif

ifeq ($(SETUP), wddisc)
    ISOTHERMAL=yes
    SETUPFILE=setup_wddisc.f90
    KNOWN_SETUP=yes
    DUST=yes
endif

ifeq ($(SETUP), asteroidwind)
    SETUPFILE=setup_asteroidwind.f90
    SRCINJECT=utils_binary.f90 inject_asteroidwind.f90
    IND_TIMESTEPS=yes
    CONST_AV=yes
    ISOTHERMAL=yes
    KNOWN_SETUP=yes
endif

ifeq ($(SETUP), galdisc)
#   galactic disc simulations
    IND_TIMESTEPS=yes
    H2CHEM=yes
    ISOTHERMAL=no
    GRAVITY=no
    MHD=no
    SETUPFILE= setup_galdisc.f90
    KNOWN_SETUP=yes
endif

ifeq ($(SETUP), galdiscmhd)
#   galactic disc simulations with magnetic fields
    IND_TIMESTEPS=yes
    H2CHEM=no
    ISOTHERMAL=yes
    GRAVITY=no
    MHD=yes
    SETUPFILE= setup_galdisc.f90
    KNOWN_SETUP=yes
endif

ifeq ($(SETUP), turbdrive)
#   driven turbulence
    ifeq ($(IND_TIMESTEPS), yes)
       FPPFLAGS= -DPERIODIC -DCORRECT_BULK_MOTION -DSTIR_FROM_FILE
    else
       FPPFLAGS= -DPERIODIC # -DCORRECT_MEAN_FORCE
    endif
    SETUPFILE= setup_unifdis.F90
    SRCTURB= forcing.F90
    MULTIRUNFILE= multirun_mach.f90
    KNOWN_SETUP=yes
    CURLV=yes
    ISOTHERMAL=yes
endif

ifeq ($(SETUP), taylorgreen)
#   Taylor-Green vortex problem
    FPPFLAGS= -DPERIODIC -DCURLV
    SETUPFILE= setup_taylorgreen.f90
    ISOTHERMAL=yes
    KNOWN_SETUP=yes
    KERNEL=quintic
    MODFILE= moddump_taylorgreen.f90
    IND_TIMESTEPS=no
endif

ifeq ($(SETUP), turb)
#   driven supersonic turbulence (hydro, mhd, dusty)
    FPPFLAGS      = -DPERIODIC -DCORRECT_BULK_MOTION -DSTIR_FROM_FILE
    SETUPFILE     = setup_turb.F90
    SRCTURB       = forcing.F90
    IND_TIMESTEPS = yes
    KNOWN_SETUP   = yes
    ISOTHERMAL    = yes
    CURLV         = yes
    MHD           = no
    DUST          = no
endif

ifeq ($(SETUP), wd)
    SETUPFILE     = setup_star.f90
    IND_TIMESTEPS = no
    MHD           = no
    GRAVITY       = yes
    ISOTHERMAL    = no
    KNOWN_SETUP   = yes
    STORE_TEMP    = yes
    MODFILE       = moddump_binarystar.f90
    GWS           = yes
    ANALYSIS      = analysis_gws.f90
endif

ifeq ($(SETUP), photoevap)
# Mark Hutchison
    DISC_VISCOSITY=yes
    FPPFLAGS= -DPHOTO
    SETUPFILE= setup_photoevap.f90
    ANALYSIS= analysis_disc.f90
    KNOWN_SETUP=yes
    IND_TIMESTEPS=yes
    SRCPHOTO=photoevap.f90
endif

ifeq ($(SETUP), disc)
#   locally isothermal gas disc
    DISC_VISCOSITY=yes
    SETUPFILE= setup_disc.f90
    ANALYSIS= analysis_disc.f90
    ISOTHERMAL=yes
    KNOWN_SETUP=yes
    MULTIRUNFILE= multirun.f90
    IND_TIMESTEPS=yes
endif

ifeq ($(SETUP), grtde)
    SETUPFILE= setup_grtde.f90
    GR=yes
    METRIC=kerr
    KNOWN_SETUP=yes
    IND_TIMESTEPS=no
    GRAVITY=yes
    ANALYSIS=analysis_tde.f90
endif

ifeq ($(SETUP), srpolytrope)
    FPPFLAGS= -DPRIM2CONS_FIRST
    SETUPFILE= setup_srpolytrope.f90
    GR=yes
    METRIC=minkowski
    KNOWN_SETUP=yes
    IND_TIMESTEPS=yes
    GRAVITY=yes
    MODFILE=moddump_polytrope.f90
endif

ifeq ($(SETUP), grdisc)
    SETUPFILE= setup_grdisc.f90
    ANALYSIS= analysis_disc.f90
    ISOTHERMAL=no
    GR=yes
    METRIC=kerr
    KNOWN_SETUP=yes
    MULTIRUNFILE= multirun.f90
    IND_TIMESTEPS=yes
    NCELLSMAX=2*maxp
    CONST_AV=yes
endif

ifeq ($(SETUP), adiabaticdisc)
#   adiabatic disc
    DISC_VISCOSITY=yes
    SETUPFILE= setup_disc.f90
    ANALYSIS= analysis_disc.f90
    KNOWN_SETUP=yes
    IND_TIMESTEPS=yes
    ISOTHERMAL=no
    MULTIRUNFILE= multirun.f90
endif

ifeq ($(SETUP), lightcurvedisc)
#   adiabatic disc with lightcurve
    FPPFLAGS= -DLIGHTCURVE
    SETUPFILE= setup_disc.f90
    ANALYSIS= analysis_disc.f90
    DISC_VISCOSITY=yes
    KNOWN_SETUP=yes
    IND_TIMESTEPS=yes
    ISOTHERMAL=no
    MULTIRUNFILE= multirun.f90
endif

ifeq ($(SETUP), gwdisc)
#   disc around inspiralling binary with gravitational wave decay
    DISC_VISCOSITY=yes
    SETUPFILE= setup_gwdisc.f90
    ANALYSIS= analysis_disc.f90
    MAXP=2000000
    IND_TIMESTEPS=yes
    ISOTHERMAL=yes
    KNOWN_SETUP=yes
    MULTIRUNFILE= multirun.f90
    SRCPOT= ${SRCPOTS:extern_binary.f90=extern_binary_gw.f90}
endif

ifeq ($(SETUP), nshwdisc)
#   disc around a neutron star
    FPPFLAGS= -DPRDRAG
    SETUPFILE= setup_nsdisc.f90
    ANALYSIS= analysis_disc.f90
    MODFILE= moddump_changemass.f90
    ISOTHERMAL=yes
    DISC_VISCOSITY=yes
    IND_TIMESTEPS=yes
    KNOWN_SETUP=yes
    NCELLSMAX=3*maxp
endif

ifeq ($(SETUP), prtest)
#   simple test of prdrag
    FPPFLAGS=
    SETUPFILE= setup_prtest.f90
    KNOWN_SETUP=yes
endif

ifeq ($(SETUP), binarydiscMFlow)
#   binarydiscMFlow setup
    FPPFLAGS= -DMFLOW #-DVMFLOW -DBINPOS
    SETUPFILE= setup_disc.f90
    ANALYSIS= analysis_disc_MFlow.f90
#    ANALYSIS= analysis_binarydisc.f90
    MAXP=1000000
    ISOTHERMAL=yes
    CURLV=yes
    KNOWN_SETUP=yes
    LIVE_ANALYSIS=no
    IND_TIMESTEPS=yes
    MODFILE= moddump_removeparticles_cylinder.f90 #moddump_addpartfortest.f90
endif

ifeq ($(SETUP), planetdisc)
#   planet disc interaction with fixed planet orbit
    FPPFLAGS=
    SETUPFILE= setup_planetdisc.f90
    ISOTHERMAL=yes
    IND_TIMESTEPS=yes
    CURLV=yes
    KNOWN_SETUP=yes
    ANALYSIS=analysis_disc.f90
endif

ifeq ($(SETUP), planetatm)
#   disc interaction with fixed planet orbit + atmosphere
    FPPFLAGS=
    SETUPFILE= setup_disc.f90
    ISOTHERMAL=yes
    IND_TIMESTEPS=yes
    CURLV=yes
    KNOWN_SETUP=yes
    ANALYSIS=analysis_disc.f90
endif

ifeq ($(SETUP), torus)
#   MRI torus
    FPPFLAGS=
    SETUPFILE= setup_torus.f90
    ANALYSIS= analysis_torus.f90
    KNOWN_SETUP=yes
endif

ifeq ($(SETUP), galcen)
#   galactic centre
    FPPFLAGS=
    SETUPFILE= setup_galcen_stars.f90
    SRCINJECT= inject_galcen_winds.f90
    KNOWN_SETUP=yes
endif

#--- Bondi accretion/wind ---------------------------
ifeq ($(SETUP), bondi)
    SETUPFILE=bondiexact.f90 setup_bondi.f90
    KNOWN_SETUP=yes
    KERNEL=quintic
    ISOTHERMAL=yes
endif
ifeq ($(SETUP), grbondi)
    FPPFLAGS=-DPRIM2CONS_FIRST
    SETUPFILE=bondiexact_gr.f90 setup_bondi.f90
    KNOWN_SETUP=yes
    KERNEL=quintic
    GR=yes
    METRIC=schwarzschild
endif
ifeq ($(SETUP), grbondi-inject)
    SETUPFILE= setup_bondiinject.F90
    SRCINJECT=bondiexact_gr.f90 inject_bondi.f90
    KNOWN_SETUP=yes
    IND_TIMESTEPS=no
    STS_TIMESTEPS=no
    KERNEL=quintic
    ISOTHERMAL=no
    GR=yes
    METRIC=schwarzschild
endif
#-----------------------------------------------

ifeq ($(SETUP), quebec)
    SETUPFILE = setup_quebec.f90
    GRAVITY = yes
    KNOWN_SETUP = yes
    MODFILE = moddump_binarystar.f90
endif

ifeq ($(SETUP), tde)
#   tidal disruption simulations
    SETUPFILE= setup_star.f90
    ANALYSIS=analysis_tde.f90
    GRAVITY=yes
    ISOTHERMAL=yes
    MODFILE=moddump_tidal.f90
    KNOWN_SETUP=yes
endif

ifeq ($(SETUP), polytrope)
#   single (option 2) or binary (option 3) polytrope test
    SETUPFILE= setup_star.f90
    ANALYSIS= density_profiles.o analysis_polytropes.f90
    GRAVITY=yes
    ISOTHERMAL=yes
    MODFILE=moddump_binarystar.f90
    KNOWN_SETUP=yes
endif

ifeq ($(SETUP), neutronstar)
#   neutron star (use option 4)
    SETUPFILE= setup_star.f90
    ISOTHERMAL=yes
    GRAVITY=no     #since external force being used
    KNOWN_SETUP=yes
endif

ifeq ($(SETUP), sphereinbox)
#   sphere-in-box setup
    PERIODIC=yes
    SETUPFILE= setup_sphereinbox.f90
    KNOWN_SETUP=yes
endif

ifeq ($(SETUP), shock)
#   sod shock tube test
    PERIODIC=yes
    SETUPFILE= setup_shock.F90
    KERNEL=quintic
    ISOTHERMAL=no
    KNOWN_SETUP=yes
endif

ifeq ($(SETUP), dustyshock)
#   sod shock tube test
    PERIODIC=yes
    SETUPFILE= setup_shock.F90
    DUST=yes
    KERNEL=quintic
    ISOTHERMAL=no
    KNOWN_SETUP=yes
endif

ifeq ($(SETUP), mhdshock)
#   Ryu & Brio-Wu shock tube tests
    PERIODIC=yes
    SETUPFILE= setup_shock.F90
    MHD=yes
    KERNEL=quintic
    KNOWN_SETUP=yes
endif

ifeq ($(SETUP), nimhdshock)
#   non-ideal mhd standing and C shock tests
    PERIODIC=yes
    SETUPFILE= setup_shock.F90
    MHD=yes
    IND_TIMESTEPS=no
    STS_TIMESTEPS=no
    NONIDEALMHD=yes
    KERNEL=WendlandC4
    ISOTHERMAL=yes
    MAXP=6000000
    KNOWN_SETUP=yes
endif

ifeq ($(SETUP), radshock)
    PERIODIC=yes
    RADIATION=yes
    SETUPFILE= setup_shock.F90
    KERNEL=quintic
    KNOWN_SETUP=yes
    MPI=no
endif

ifeq ($(SETUP), srshock)
#   special relativistic sod shock tube test
    PERIODIC=yes
    SETUPFILE= setup_shock.F90
    KERNEL=quintic
    GR=yes
    METRIC=minkowski
    ISOTHERMAL=no
    KNOWN_SETUP=yes
    MAXP=900000
    CONST_AV=yes
endif

ifeq ($(SETUP), testparticles)
#   test particles
    PERIODIC=no
    SETUPFILE= setup_testparticles.F90
    GR=no
    ISOTHERMAL=no
    KNOWN_SETUP=yes
    MAXP=500000
    ANALYSIS= analysis_1particle.f90
endif

ifeq ($(SETUP), gr_testparticles)
#   test particles in GR
    PERIODIC=no
    SETUPFILE= setup_testparticles.f90
    GR=yes
    METRIC=kerr
    ISOTHERMAL=no
    KNOWN_SETUP=yes
    MAXP=1000
    ANALYSIS= analysis_1particle.f90
endif

ifeq ($(SETUP), dustydisc)
#   locally isothermal dusty discs
    SETUPFILE= setup_disc.f90
    MODFILE= moddump_dustadd.f90
    ISOTHERMAL=yes
    DUST=yes
    DISC_VISCOSITY=yes
    KNOWN_SETUP=yes
    IND_TIMESTEPS=yes
    ANALYSIS=analysis_dustydisc.f90
endif

ifeq ($(SETUP), growingdisc)
#   locally isothermal dusty discs with growth and fragmentation
    DISC_VISCOSITY=yes
    SETUPFILE= setup_disc.f90
    MODFILE= moddump_dustadd.f90
    ISOTHERMAL=yes
    DUST=yes
    KNOWN_SETUP=yes
    IND_TIMESTEPS=yes
    DUSTGROWTH = yes
    ANALYSIS=analysis_dustydisc.f90
    MAXDUSTLARGE=1
    MAXDUSTSMALL=1
endif

ifeq ($(SETUP), growthtomulti)
#   transform dustgrowth dump into multi large grains dump
    DISC_VISCOSITY=yes
    MODFILE=moddump_growthtomultigrain.f90
    ISOTHERMAL=yes
    DUST=yes
    KNOWN_SETUP=yes
    IND_TIMESTEPS=yes
    DUSTGROWTH=yes
    MAXDUSTLARGE=25
endif

ifeq ($(SETUP), dustybox)
#   dust in a box
    PERIODIC=yes
    SETUPFILE= setup_dustybox.f90
    MODFILE= moddump_dustadd.f90
    ISOTHERMAL=yes
    DUST=yes
    KNOWN_SETUP=yes
    IND_TIMESTEPS=no
    ANALYSIS= analysis_trackbox.f90
endif

ifeq ($(SETUP), dustysedov)
#   Sedov blast wave test with dust
    PERIODIC=yes
    SETUPFILE= setup_dustysedov.f90
    MODFILE= moddump_dustadd.f90
    DUST=yes
    KNOWN_SETUP=yes
    #IND_TIMESTEPS=no
endif

ifeq ($(SETUP), dustywave)
#   dust in a box
    PERIODIC=yes
    SETUPFILE= setup_wave.f90
    MODFILE= moddump_dustadd.f90
    DUST=yes
    KNOWN_SETUP=yes
    IND_TIMESTEPS=no
    ANALYSIS= analysis_trackbox.f90
endif

ifeq ($(SETUP), wave)
#   linear wave
    PERIODIC=yes
    SETUPFILE= setup_wave.f90
    KNOWN_SETUP=yes
    IND_TIMESTEPS=no
    KERNEL=quintic
endif

ifeq ($(SETUP), wavedamp)
#   Wave damping test as per Choi et al (2009)
    PERIODIC=yes
    SETUPFILE= setup_wavedamp.f90
    ISOTHERMAL=yes
    NONIDEALMHD=yes
    MHD=yes
    KNOWN_SETUP=yes
    KERNEL=WendlandC4
    IND_TIMESTEPS=no
    STS_TIMESTEPS=no
    ANALYSIS = analysis_bzrms.f90
    DEBUG=no
endif

ifeq ($(SETUP), sedov)
#   Sedov blast wave test
    PERIODIC=yes
    SETUPFILE= setup_sedov.f90
    IND_TIMESTEPS=yes
    KNOWN_SETUP=yes
    MAXP=2100000
endif

ifeq ($(SETUP), srblast)
#   special relativistic blast wave test (spherical)
    PERIODIC=yes
    SETUPFILE=setup_srblast.f90
    IND_TIMESTEPS=no
    GR=yes
    METRIC=minkowski
    KERNEL=quintic
    KNOWN_SETUP=yes
    CONST_AV=yes
    ISOTHERMAL=no
endif

ifeq ($(SETUP), blob)
#   Blob evaporation problem
    PERIODIC=yes
    SETUPFILE= setup_blob.f90
    DOUBLEPRECISION= no
    KNOWN_SETUP=yes
endif

ifeq ($(SETUP), kh)
#   Kelvin-Helmholtz problem
    PERIODIC=yes
    SETUPFILE= setup_kh.f90
    KNOWN_SETUP=yes
endif

ifeq ($(SETUP), mhdrotor)
#   MHD rotor problem
    PERIODIC=yes
    SETUPFILE= setup_mhdrotor.f90
    MHD=yes
    KNOWN_SETUP=yes
endif

ifeq ($(SETUP), jadvect)
#   MHD current loop advection problem
    PERIODIC=yes
    SETUPFILE= setup_jadvect.f90
    MHD=yes
    KNOWN_SETUP=yes
endif

ifeq ($(SETUP), alfven)
#   MHD circularly polarised Alfven wave problem
    PERIODIC=yes
    SETUPFILE= setup_alfvenwave.f90
    MHD=yes
    KNOWN_SETUP=yes
    KERNEL=quintic
endif

ifeq ($(SETUP), orstang)
#   Orszag-Tang vortex
    PERIODIC=yes
    SETUPFILE= setup_orstang.f90
    MHD=yes
    KNOWN_SETUP=yes
endif

ifeq ($(SETUP), balsarakim)
#   Balsara-Kim 2004
    PERIODIC=yes
    SETUPFILE= setup_unifdis.F90
    MHD=yes
    KNOWN_SETUP=yes
    SRCINJECT=inject_sne.f90
    KERNEL=quintic
    IND_TIMESTEPS=yes
    H2CHEM=yes
endif

ifeq ($(SETUP), mhdvortex)
#   Balsara (2004) MHD vortex
    PERIODIC=yes
    SETUPFILE= setup_mhdvortex.f90
    MHD=yes
    KNOWN_SETUP=yes
endif

ifeq ($(SETUP), mhdsine)
#   MHD sine wave
    PERIODIC=yes
    SETUPFILE= setup_mhdsine.f90
    NONIDEALMHD=no
    MHD=yes
    KNOWN_SETUP=yes
endif

ifeq ($(SETUP), mhdblast)
#   MHD blast wave test
    SETUPFILE= setup_mhdblast.f90
    PERIODIC=yes
    MHD=yes
    ISOTHERMAL=no
    IND_TIMESTEPS=no
    KNOWN_SETUP=yes
    MAXP=3000000
endif

ifeq ($(SETUP), mhdwave)
#   propagating isolated MHD wave
    SETUPFILE= setup_mhdwave.f90
    PERIODIC=yes
    MHD=yes
    ISOTHERMAL=no
    IND_TIMESTEPS=no
    KNOWN_SETUP=yes
    MAXP=3000000
endif

ifeq ($(SETUP), cluster)
#   cluster formation (setup)
    FPPFLAGS=
    SETUPFILE= velfield_fromcubes.f90 setup_cluster.f90
    MODFILE= moddump_default.f90
    ANALYSIS= phantom_pdfs.o analysis_MWpdf.f90 #analysis_sinkmass.f90
    ISOTHERMAL=yes
    MHD=no
    GRAVITY=yes
    IND_TIMESTEPS=yes
    KNOWN_SETUP=yes
    MAXPTMASS=1000
    MAXP=3500000
endif

ifeq ($(SETUP), binary)
#   binary setup
    FPPFLAGS= -DCONST_AV
    SRCINJECT= utils_binary.f90 set_binary.f90 inject_rochelobe.f90
    SETUPFILE= setup_binary.f90
    #SETUPFILE= setup_chinchen.f90
    KNOWN_SETUP=yes
endif

ifeq ($(SETUP), common)
#   binary setup
    FPPFLAGS=
    SETUPFILE= setup_common.f90
    KNOWN_SETUP=yes
endif

ifeq ($(SETUP), star)
#   import stellar model from 1D stellar evolution code
#   use option 5 of setup_star
    FPPFLAGS=
    SETUPFILE= setup_star.f90
    MODFILE= utils_binary.f90 set_binary.f90 moddump_binary.f90
    ANALYSIS= ${SRCNIMHD} utils_summary.o utils_omp.o ptmass.o energies.o analysis_common_envelope.F90
    KNOWN_SETUP=yes
    IND_TIMESTEPS=no
    MAXP=10000000
    GRAVITY=yes
    MHD=no
    STORE_TEMP=yes
endif

ifeq ($(SETUP), isowind)
#   isothermal spherical wind
    FPPFLAGS= -DWIND -DSINK_RADIATION
    ISOTHERMAL=yes
    WIND=yes
endif
ifeq ($(SETUP), wind)
#   wind setup without nucleation
    FPPFLAGS= -DWIND -DSINK_RADIATION
    WIND=yes
endif
ifeq ($(SETUP), dustywind)
#   wind setup with dust nucleation
    FPPFLAGS= -DWIND -DNUCLEATION -DSINK_RADIATION
    ANALYSIS= analysis_dustywind.F90 dust_formation.F90
    WIND=yes
endif

ifeq ($(WIND), yes)
#   wind particle injection setup
    SETUPFILE= setup_wind.F90
    SRCINJECT= wind_equations.F90 wind.F90 inject_wind.f90
    KNOWN_SETUP=yes
    IND_TIMESTEPS=no
    STS_TIMESTEPS=no
endif

ifeq ($(SETUP), BHL)
# Bondi-Hoyle-Lyttleton setup
    SETUPFILE= setup_BHL.f90
    SRCINJECT= inject_BHL.f90
    KNOWN_SETUP=yes
    IND_TIMESTEPS=yes
endif

ifeq ($(SETUP), jet)
#   Jet simulation from Price, Tricco & Bate (2012)
    SETUPFILE= setup_sphereinbox.f90
    #ANALYSIS= analysis_jet.f90
    ANALYSIS= ${SRCNIMHD} analysis_protostar_environ.F90
    PERIODIC=yes
    GRAVITY=yes
    ISOTHERMAL=yes
    MHD=yes
    IND_TIMESTEPS=yes
    KNOWN_SETUP=yes
    DUST=no
endif

ifeq ($(SETUP), jetnimhd)
#   Simulation from Wurster, Price & Bate (2016,2017) et seq
    SETUPFILE= setup_sphereinbox.f90
    ANALYSIS= ${SRCNIMHD} analysis_protostar_environ.F90
    PERIODIC=yes
    GRAVITY=yes
    ISOTHERMAL=yes
    MHD=yes
    NONIDEALMHD=yes
    IND_TIMESTEPS=yes
    STS_TIMESTEPS=yes
    MODFILE=moddump_CoM.f90
    KNOWN_SETUP=yes
endif

ifeq ($(SETUP), sgdisc)
#   self-gravitating disc
    IND_TIMESTEPS=yes
    GRAVITY=yes
    SETUPFILE= setup_disc.f90
#   ANALYSIS = utils_getneighbours.F90 utils_omp.F90 utils_summary.F90 ptmass.F90 analysis_clumpfind.F90
    ANALYSIS = utils_getneighbours.F90 utils_omp.F90 analysis_disc_stresses.f90
#    ANALYSIS = utils_getneighbours.F90 utils_omp.F90 analysis_getneighbours.f90
    KNOWN_SETUP=yes
endif

ifeq ($(SETUP), dustysgdisc)
#   self-gravitating dustydisc
    SETUPFILE= setup_disc.f90
    GRAVITY=yes
    DUST=yes
    KNOWN_SETUP=yes
    IND_TIMESTEPS=yes
    ANALYSIS=analysis_dustydisc.f90
endif

ifeq ($(SETUP), dustsettle)
#   dust settling test from PL15
    SETUPFILE= setup_dustsettle.f90
    DUST=yes
    PERIODIC=yes
    ISOTHERMAL=yes
    MODFILE=moddump_dustadd.f90
    KNOWN_SETUP=yes
    IND_TIMESTEPS=no
endif

ifeq ($(SETUP), test)
#   default setup for tests
    PERIODIC=yes
    KNOWN_SETUP=yes
    CONST_ARTRES=yes
    CURLV=yes
    MHD=yes
    DUST=yes
    RADIATION=yes
    KERNEL=cubic
endif

ifeq ($(SETUP), test2)
#   default setup for tests
    DISC_VISCOSITY=yes
    KNOWN_SETUP=yes
    IND_TIMESTEPS=no
endif

ifeq ($(SETUP), testcyl)
#   default setup for tests
    DISC_VISCOSITY=yes
    KNOWN_SETUP=yes
    IND_TIMESTEPS=yes
    CONST_ARTRES=yes
    CURLV=yes
endif

ifeq ($(SETUP), testkd)
#   default setup for tests
    PERIODIC=yes
    KNOWN_SETUP=yes
    IND_TIMESTEPS=yes
    CONST_ARTRES=yes
    CURLV=yes
    MHD=yes
    RADIATION=yes
endif

ifeq ($(SETUP), testgrav)
#   self-gravity unit tests
    GRAVITY=yes
    KNOWN_SETUP=yes
    CONST_ARTRES=yes
    CURLV=yes
endif

ifeq ($(SETUP), testdust)
#   dust unit tests
    PERIODIC=yes
    DUST=yes
    KNOWN_SETUP=yes
    IND_TIMESTEPS=no
endif

ifeq ($(SETUP), testgrowth)
#   dust growth unit tests
    PERIODIC=yes
    DUST=yes
    DUSTGROWTH=yes
    KNOWN_SETUP=yes
    IND_TIMESTEPS=no
endif

ifeq ($(SETUP), testnimhd)
#   non-ideal MHD (+ boundary particle + super-timestepping) unit tests
    PERIODIC=yes
    ISOTHERMAL=yes
    NONIDEALMHD=yes
    MHD=yes
    KERNEL=WendlandC4
    IND_TIMESTEPS=no
    STS_TIMESTEPS=yes
    KNOWN_SETUP=yes
endif

ifeq ($(SETUP), testlum)
#   Lense-Thirring setup
    FPPFLAGS= -DLIGHTCURVE
    KNOWN_SETUP=yes
    IND_TIMESTEPS=yes
    ISOTHERMAL=no
endif

ifeq ($(SETUP), testgr)
    GR=yes
    FPPFLAGS= -DGR
    KNOWN_SETUP=yes
    IND_TIMESTEPS=no
    METRIC=kerr
    SETUPFILE= setup_grdisc.f90
endif

ifeq ($(SETUP), default)
    KNOWN_SETUP=yes
    SETUPFILE= setup_unifdis.F90
    PERIODIC=yes
    DUST=yes
endif

ifeq ($(SETUP), galaxies)
#   Read in data created from Wurster&Thacker(2013a,b)
    SETUPFILE= setup_galaxies.f90
    ANALYSIS=analysis_GalMerger.f90
    CONST_AV=no
    ISOTHERMAL=no
    IND_TIMESTEPS=yes
    GRAVITY=yes
    MAXP=2600000
    KNOWN_SETUP=yes
endif

ifeq ($(SETUP), nsmerger)
#   Model a neutron star merger; use option 6
    SETUPFILE= setup_star.f90
    ISOTHERMAL=yes
    IND_TIMESTEPS=no
    GRAVITY=yes
    MODFILE=moddump_binarystar.f90
    ANALYSIS=analysis_NSmerger.f90
    KNOWN_SETUP=yes
endif

ifeq ($(SETUP), evrard)
#   models the Evrard collapse; use option 7
    SETUPFILE= setup_star.f90
    ISOTHERMAL=no
    GRAVITY=yes
    ANALYSIS=analysis_sphere.f90
    KNOWN_SETUP=yes
endif

ifeq ($(SETUP), tokamak)
#   tokamak torus setup
    PERIODIC=no
    ISOTHERMAL=yes
    SETUPFILE= setup_tokamak.f90
    KNOWN_SETUP=yes
endif

ifeq ($(SETUP), sfmcfost) # [buildbot skip]
#   live feedback from mcfost in star formation calculation
    PERIODIC=yes
    SETUPFILE= setup_sphereinbox.f90
    ANALYSIS= analysis_mcfost.f90
    LIVE_ANALYSIS=yes
    ISOTHERMAL=no
    KNOWN_SETUP=yes
    MULTIRUNFILE= multirun.f90
    IND_TIMESTEPS=yes
    GRAVITY=yes
    MCFOST=yes
endif

ifeq ($(SETUP), mcfostcmdline) # [buildbot skip]
#   live feedback from mcfost, superseded by mcfost setup
    DISC_VISCOSITY=yes
    SETUPFILE= setup_disc.f90
    ANALYSIS= analysis_mcfostcmdline.f90
    LIVE_ANALYSIS=yes
    ISOTHERMAL=no
    KNOWN_SETUP=yes
    MULTIRUNFILE= multirun.f90
    IND_TIMESTEPS=yes
endif

ifeq ($(SETUP), radiativebox)
    SETUPFILE=setup_radiativebox.f90
    ISOTHERMAL=no
    KNOWN_SETUP=yes
    RADIATION=yes
    IND_TIMESTEPS=no
    PERIODIC=yes
endif

ifndef SETUPFILE
    SETUPFILE= setup_unifdis.F90
endif

ifndef SRCNIMHD
    SRCNIMHD = nicil.F90 nicil_supplement.F90
endif

ifndef SRCDUST
    SRCDUST = dust.F90 growth.F90
endif

ifdef SMOL
    SRCDUST+= growth_smol.F90
endif

#ifndef SRCGROWTH
#    SRCGROWTH = growth.F90
#endif

#---  live feedback from mcfost
ifeq ($(MCFOST), yes)
    ANALYSIS= analysis_mcfost.f90
    LIVE_ANALYSIS=yes
    ISOTHERMAL=no
    MCFOST=yes

    MCFOST_LIBS = $(MCFOST_INSTALL)/lib/$(FC)
    MCFOST_INCLUDE = $(MCFOST_INSTALL)/include

    FPPFLAGS+= -DMCFOST
    LDFLAGS+= -I$(MCFOST_INCLUDE) -I$(MCFOST_INCLUDE)/voro++ -I$(MCFOST_INCLUDE)/hdf5 -I$(MCFOST_INCLUDE)/$(FC) \
	-L$(MCFOST_DIR)/src -lmcfost -L$(MCFOST_LIBS) $(LIBCXX) -lcfitsio -lvoro++ -lsprng \
	-L$(HDF5ROOT)/lib/Intel -lhdf5_fortran -L$(HDF5ROOT)/lib -lhdf5 #-lxgboost -ldmlc -lrabit -lhdf5_fortran -lhdf5 -lz
endif


#----------------------------------------------------------------
ifeq ($(SYSTEM),cray)
    FC=ftn
    FFLAGS=-Oaggress -Ovector3 -Oipa4
    DBLFLAG= -s real64
    CC=cc
    CCFLAGS=-O3
    KNOWN_SYSTEM=yes
ifeq ($(MAP),yes)
    LDFLAGS+=-dynamic -L/${ALLINEA_DIR}/allinea -lmap-sampler -Wl,--eh-frame-hdr
    FFLAGS+= -G2
endif
endif

ifeq ($(SYSTEM),daint)
    include Makefile_defaults_ifort
    FC=ftn
    FFLAGS+= -heap-arrays
    QSYS = slurm
ifeq ($(MPI),daint)
    USEMPI=yes
endif
endif

ifeq ($(SYSTEM),xc40)
#massively copied from the Daint system
    include Makefile_defaults_ifort
    FC=ftn
    FFLAGS+= -heap-arrays -dynamic
    KNOWN_SYSTEM=yes
    CC = cc
    QSYS = slurm
    OMPFLAGS = -openmp
ifeq ($(MPI),xc40)
    USEMPI=yes
endif
endif

ifeq ($(SYSTEM), msg)
    include Makefile_defaults_ifort
    QSYS = sge
    QSHELL = tcsh
    ifeq ($(OPENMP),yes)
       QPE = smp
       NOMP = '$$NSLOTS'
       ifndef NPAR
          NPAR = '4-32'
       endif
    endif
    ifeq ($(MPI),yes)
       QPE = mpi
       ifeq ($(OPENMP),yes)
            QPE = mqu4
            NOMP = 4
       endif
    endif
    #QEXTRA='-l dpod=true -q mqu2'
    #HDF5=yes
#    HDF5ROOT=/opt/sw/hdf5-1.8.0/
endif

ifeq ($(SYSTEM), m2)
#   MASSIVE facility: massive.org.au
    include Makefile_defaults_ifort
    QSYS = pbs
    ifeq ($(OPENMP),yes)
       NOMP='12'
    else
       NOMP='1'
    endif
    QNODES='nodes='$(NMPI)':ppn='$(NOMP)
    WALLTIME='500:00:00'
endif

ifeq ($(SYSTEM), g2)
#   gstar facility
#   Note: gstar has nomp=12; sstar has nomp=16
    include Makefile_defaults_ifort
    QSYS = pbs
    ifeq ($(OPENMP),yes)
       NOMP='16'
    else
       NOMP='1'
    endif
    QNAME='sstar'
    QNODES='nodes='$(NMPI)':ppn='$(NOMP)
    WALLTIME='168:00:00'
    MPIEXEC='mpiexec -npernode 1'
endif

ifeq ($(SYSTEM), ozstar)
#   ozstar facility
    include Makefile_defaults_ifort
    OMPFLAGS=-qopenmp
    NOMP=32
    #QNAME='skylake'
    QSYS = slurm
    WALLTIME='168:00:00'
endif

ifeq ($(SYSTEM), monarch)
    include Makefile_defaults_ifort
    OMPFLAGS=-qopenmp -qopt-report
    QSYS = slurm
    QPROJECT='p01'
    WALLTIME='100:59:59'
    QPARTITION='comp'
endif

ifeq ($(SYSTEM), monarchpsxe)
    include Makefile_defaults_ifort
    QSYS = slurm
    QPROJECT='p01'
endif

ifeq ($(SYSTEM), nci)
#   gadi (NCI machine)
    include Makefile_defaults_ifort
    #MPI=intel
    FFLAGS= -O3 -mcmodel=medium -shared-intel -ip -axSSE2,SSSE3,SSE4.1,SSE4.2,AVX -inline-factor=500 -warn uninitialized -warn unused -warn truncated_source
    DEBUGFLAG+= -fpe0 -fp-stack-check
    CCFLAGS= -O3 -ip
    QSYS= pbs
    #PBSRESUBMIT=yes
    NOMP=48
    ifeq ($(MPI),yes)
       NPAR=32
    endif
    QPROJECT='fu7'
    QNAME='normal'
    WALLTIME='48:00:00'
    MPIEXEC='mpiexec -npernode 1'
    QNODES='ncpus='$(NPAR)
    QEXTRA='-l other=hyperthread'
endif

ifeq ($(SYSTEM), gfortran)
    include Makefile_defaults_gfortran
ifneq ($(UNAME), Darwin)
    FFLAGS+= -mcmodel=medium
endif
endif

ifeq ($(SYSTEM), gfortranOSX)  # for use with mac gfortran (5.3.0, 7.3.0 tested)
    include Makefile_defaults_gfortran
endif

ifeq ($(SYSTEM), gfortran44)
    include Makefile_defaults_gfortran
    FC= gfortran -gdwarf-2
    FFLAGS= -O3 -Wall -frecord-marker=4 -finline-functions-called-once -finline-limit=1500 -funroll-loops -ftree-vectorize
    DEBUGFLAG= -g -frange-check -ffpe-trap=invalid,denormal -finit-real=nan -finit-integer=nan -fbacktrace
endif

ifeq ($(SYSTEM), gfortran47)
    include Makefile_defaults_gfortran
    FC= gfortran-mp-4.7 -gdwarf-2
    FFLAGS= -Wall -m64 -O3 -ffast-math -funroll-loops -ftree-loop-linear \
            -finline-functions-called-once \
            -fomit-frame-pointer -finline-limit=3000 --param min-vect-loop-bound=2
    DEBUGFLAG= -Wextra -g -frange-check -fcheck=all -ffpe-trap=denormal -finit-real=nan -finit-integer=nan -fbacktrace
endif

ifeq ($(SYSTEM), complexity)
#   complexity.leicester.dirac.ac.uk
    include Makefile_defaults_ifort
    FFLAGS= -O3 -xhost -ipo -mcmodel=medium -shared-intel -warn uninitialized \
            -warn unused -warn truncated_source
    DEBUGFLAG= -check all -WB -traceback -g -fpe0 -fp-stack-check
    CCFLAGS = -O3 -ipo -mcmodel=medium
    QSYS=pbs
    QNAME=q64
    WALLTIME='48:00:00'
endif

ifeq ($(SYSTEM), isca)
    # local cluster at the University of Exeter
    include Makefile_defaults_ifort
    FFLAGS= -O3 -axAVX -mcmodel=medium \
            -warn uninitialized -warn truncated_source\
            -warn interfaces -nogen-interfaces
    OMPFLAGS= -qopenmp
    DEBUGFLAG= -check all -traceback -g -fpe0 -fp-stack-check -heap-arrays -O0
    QNAME=pq
    WALLTIME='168:00:00'
endif

ifeq ($(SYSTEM), skylake)
# HPCs Skylake cluster at Cambridge
    include Makefile_defaults_ifort
    FFLAGS= -O3 -mcmodel=medium -shared-intel -warn uninitialized -warn unused -warn \
            truncated_source -xCORE-AVX512 -ipo
    OMPFLAGS = -qopenmp
    CCFLAGS = -O3 -mcmodel=medium -xCORE-AVX512 -ipo
    QSYS = slurm
    QPROJECT='DIRAC-DP005-CPU'
    WALLTIME='36:00:00'
endif

ifeq ($(SYSTEM), kennedy)
# HPCs cluster at University of St. Andrews
    include Makefile_defaults_ifort
    OMPFLAGS = -qopenmp
    QSYS = slurm
endif

ifeq ($(SYSTEM), ifort)
    include Makefile_defaults_ifort
endif

ifeq ($(SYSTEM), ifortmac)
    include Makefile_defaults_ifort
    FFLAGS= -O3 -xhost -shared-intel -warn uninitialized \
            -warn unused -warn truncated_source -Wl,-rpath,/opt/intel/lib
    DEBUGFLAG= -check all -WB -traceback -g -fpe0 -fp-stack-check
endif

ifeq ($(SYSTEM), ifortgcc)
    include Makefile_defaults_ifort
    CC = gcc
    CCFLAGS = -O3
endif

ifeq ($(SYSTEM), hydra)
# this configuration works for the hydra cluster http://www.mpcdf.mpg.de/services/computing/hydra
    include Makefile_defaults_ifort
    FFLAGS= -O3 -xavx -ip -mcmodel=medium -shared-intel -warn uninitialized \
            -warn unused -warn truncated_source
    DEBUGFLAG= -check all -WB -traceback -g -fpe0 -fp-stack-check
    CCFLAGS = -O3 -ipo -mcmodel=medium
endif

ifeq ($(SYSTEM), lyoccf)
# LIO CCF cluster
    include Makefile_defaults_ifort
    FFLAGS= -O3 -ftz -xavx -cpp -sox -fno-alias -fno-fnalias \
            -no-prec-div -no-prec-sqrt -align all -warn uninitialized \
            -warn unused -warn truncated_source
    LIBCXX = -cxxlib
endif

FFLAGS+=-fPIC
# Set some default files if not defined above
ifdef MAXP
   FPPFLAGS += -DMAXP=${MAXP}
endif
ifdef MAXPTMASS
   FPPFLAGS += -DMAXPTMASS=${MAXPTMASS}
endif
ifdef MAXNEIGH
   FPPFLAGS += -DMAXNEIGH=${MAXNEIGH}
endif
ifdef NCELLSMAX
   FPPFLAGS += -DNCELLSMAX=${NCELLSMAX}
endif
ifdef STACKSIZE
   FPPFLAGS += -DSTACKSIZE=${STACKSIZE}
endif
# Set other optional flags depending on settings

ifeq ($(DEBUG), yes)
    FFLAGS += ${DEBUGFLAG}
    FFLAGS := $(FFLAGS:-O3=-O0)
    FFLAGS := $(FFLAGS:-ipo= )
endif

ifeq ($(ENDIAN), BIG)
    FFLAGS += ${ENDIANFLAGBIG}
endif

ifeq ($(ENDIAN), LITTLE)
    FFLAGS += ${ENDIANFLAGLITTLE}
endif

ifeq ($(OPENMP), yes)
    FFLAGS += ${OMPFLAGS}
endif

ifeq ($(PERIODIC), yes)
    FPPFLAGS += -DPERIODIC
endif

ifeq ($(GRAVITY), yes)
    FPPFLAGS += -DGRAVITY
endif

ifeq ($(ISOTHERMAL), yes)
    FPPFLAGS += -DISOTHERMAL
endif

ifeq ($(STORE_TEMP), yes)
    FPPFLAGS += -DSTORE_TEMPERATURE
endif

ifeq ($(MHD), yes)
    FPPFLAGS += -DMHD
endif

ifeq ($(GR), yes)
    FPPFLAGS += -DGR
ifeq ($(METRIC), kerr)
    FPPFLAGS += -DKERR
endif
ifeq ($(ISENTROPIC), yes)
    FPPFLAGS += -DISENTROPIC
    FPPFLAGS += -DLIGHTCURVE
endif
    CONST_AV=yes
endif

ifeq ($(GWS), yes)
    FPPFLAGS += -DGWS
endif

ifeq ($(DUST), yes)
    FPPFLAGS += -DDUST
    ifndef KERNEL
       KERNEL=quintic
    endif
endif

ifdef MAXDUSTSMALL
   FPPFLAGS += -DMAXDUSTSMALL=${MAXDUSTSMALL}
endif
ifdef MAXDUSTLARGE
   FPPFLAGS += -DMAXDUSTLARGE=${MAXDUSTLARGE}
endif

ifeq ($(DUSTGROWTH), yes)
    FPPFLAGS += -DDUSTGROWTH
endif

ifeq ($(SMOL), yes)
    FPPFLAGS += -DSMOL
    LDFLAGS += -L$(SMOL_DIR) -lsmol
endif

ifeq ($(NONIDEALMHD), yes)
    FPPFLAGS += -DNONIDEALMHD
endif

ifeq ($(H2CHEM), yes)
    FPPFLAGS += -DH2CHEM
endif

ifeq ($(DISC_VISCOSITY), yes)
    FPPFLAGS += -DDISC_VISCOSITY
endif

ifeq ($(CONST_AV), yes)
    FPPFLAGS += -DCONST_AV
endif

ifeq ($(MORRIS_MONAGHAN), yes)
    FPPFLAGS += -DUSE_MORRIS_MONAGHAN
endif

ifeq ($(CONST_ARTRES), yes)
    FPPFLAGS += -DCONST_ARTRES
endif

ifeq ($(CURLV), yes)
    FPPFLAGS += -DCURLV
endif

ifeq ($(IND_TIMESTEPS), yes)
    FPPFLAGS += -DIND_TIMESTEPS
endif

ifeq ($(STS_TIMESTEPS), yes)
    FPPFLAGS += -DSTS_TIMESTEPS
endif

ifeq ($(CMACIONIZE), yes)
    FPPFLAGS += -DCMACIONIZE
endif

ifeq ($(DEBUG), yes)
    FFLAGS += -DDEBUG
endif

ifeq ($(RADIATION), yes)
    FPPFLAGS += -DRADIATION
endif

ifdef SRCTURB
    FPPFLAGS += -DDRIVING
endif

ifeq ($(KROME), krome)
    FPPFLAGS += -DKROME
ifeq ($(SYSTEM), ifort)
    LDFLAGS  += -mkl
else
    LDFLAGS  += -L/usr/lib/x86_64-linux-gnu -lmkl_core -lmkl_gnu_thread -lmkl_gf_lp64 -fopenmp
endif
endif

#
# kernel choice
#
ifndef SRCKERNEL
ifdef KERNEL
   SRCKERNEL= kernel_${KERNEL}.f90
else
   SRCKERNEL= kernel_cubic.f90
   KERNEL=cubic
endif
endif

#
# can turn particle injection off
# by setting INJECT_PARTICLES=no
# on command line. Otherwise on
# if injection module selected
#
ifeq ($(INJECT_PARTICLES), no)
   SRCINJECT=
else
ifdef SRCINJECT
    FPPFLAGS += -DINJECT_PARTICLES
endif
endif

ifdef LIGHTCURVE
    FPPFLAGS += -DLIGHTCURVE
endif

# do double precision flag last (append only to FFLAGS)

ZZFFLAGS := ${FFLAGS}
ifeq ($(DOUBLEPRECISION), yes)
    FFLAGS += ${DBLFLAG}
endif

ifeq ($(ANALYSISONLY), yes)
    FPPFLAGS += -DANALYSIS
endif

ifeq ($(LIVE_ANALYSIS), yes)
    FPPFLAGS += -DLIVE_ANALYSIS
    SRCAN = $(ANALYSIS)
else
    SRCAN=
endif

#
# MPI flavour (mostly openmpi these days)
#
ifeq ($(MPI), yes)
    FC= mpif90 `mpif90 --showme:compile`
    CC= mpicc `mpicc --showme:compile`
    LDFLAGS+= `mpif90 --showme:link`
    USEMPI=yes
endif

ifeq ($(MPI), openmpi)
    FC= openmpif90 `openmpif90 --showme:compile`
    LDFLAGS+= `openmpif90 --showme:link`
    USEMPI=yes
endif

ifeq ($(MPI), zen)
    FC= mpif90
    LDFLAGS+= -lwmpi -lmpiif
    USEMPI=yes
endif

ifeq ($(MPI), psxe)
    FC= mpiifort
    LDFLAGS+= `mpiifort--showme:link`
    USEMPI=yes
endif

ifeq ($(MPI), mpifort)
    FC= mpifort
    USEMPI=yes
endif

ifeq ($(MPI), mpiifort)
    FC= mpiifort
    USEMPI=yes
endif

ifeq ($(MPI), intel)
    FC= mpif90
    USEMPI=yes
endif

ifeq ($(MPI), cray)
    FC= ftn
    CC= cc
    USEMPI=yes
endif

ifeq ($(USEMPI), yes)
    RUNMPI=$(MPIEXEC)
    FPPFLAGS += -DMPI
else
    RUNMPI=
endif

#
# HDF5 libraries (if required)
#
# Requires two directories:
#   - include for Fortran .mod files
#   - lib for the shared library .so files
#
# Often both directories are under one root,
# e.g. HDF5ROOT= /usr/local/opt/hdf5
# In this case just set HDF5ROOT for your machine.
#
# However, sometimes these directories are separate,
# then you must set both HDF5INCLUDE and HDF5LIB.
#
ifeq ($(HDF5), yes)
ifeq (X$(HDF5ROOT), X)
    HDF5ROOT= /usr/local/opt/hdf5
endif
ifeq (X$(HDF5INCLUDE), X)
    HDF5INCLUDE= $(HDF5ROOT)/include
endif
ifeq (X$(HDF5LIB), X)
    HDF5LIB= $(HDF5ROOT)/lib
endif
    FFLAGS+= -I$(HDF5INCLUDE)
    CCFLAGS+= -I$(HDF5INCLUDE)
    LDFLAGS+= -L$(HDF5LIB) -lhdf5 -lhdf5_fortran
    FPPFLAGS+= -DHDF5
endif

IDFLAGS=$(FPPFLAGS)
ifeq ($(DEBUG), yes)
    IDFLAGS += -DDEBUG
endif
#
# select domain decomposition type
#
DOMAIN= mpi_domain.F90
OBJDIR=obj

# define the implicit rule to make a .o file from a .f90 file

.SUFFIXES:
.SUFFIXES: .o .f90 .F90 .c .f

%.o : %.f90
	$(FC) -c $(FFLAGS) $< -o $@

%.o : %.F90
	$(FC) -c $(FFLAGS) ${FPP_PREFIX} $(FPPFLAGS) $< -o $@

%.o : %.c
	$(CC) -c $(CCFLAGS) $< -o $@

%.o : %.f
	$(FC) -c $(FFLAGS) $< -o $@

# these are the sources common to all compilations
ifeq (X$(SRCPOTS), X)
SRCPOTS= extern_corotate.f90 \
         extern_binary.f90 \
         extern_spiral.f90 \
         extern_lensethirring.f90 \
         extern_gnewton.F90 \
         lumin_nsdisc.F90 extern_prdrag.F90 \
         extern_Bfield.f90 \
         extern_densprofile.f90 \
         extern_staticsine.f90 \
         extern_gwinspiral.f90 \
         externalforces.F90
endif
ifeq (X$(SRCPOT), X)
SRCPOT=${SRCPOTS}
endif

ifeq ($(GR),yes)
ifndef SRCMETRIC
ifdef METRIC
   SRCMETRIC= metric_${METRIC}.f90
else
   SRCMETRIC= metric_minkowski.f90
endif
endif
   SRCGR=inverse4x4.f90 $(SRCMETRIC) metric_tools.f90 utils_gr.f90 cons2primsolver.f90 cons2prim.f90
   SRCPOT=extern_gr.F90 externalforces_gr.F90
endif

SRCCHEM= fs_data.f90 mol_data.f90 utils_spline.f90 h2cooling.f90 h2chem.f90 cooling.F90

SRCMESA= eos_mesa_microphysics.F90 eos_mesa.f90
SRCEOS = ${SRCMESA} eos_shen.f90 eos_helmholtz.f90 eos_idealplusrad.f90 eos.F90

ifeq ($(HDF5), yes)
   SRCREADWRITE_DUMPS= utils_hdf5.F90 utils_dumpfiles_hdf5.F90 readwrite_dumps_hdf5.F90
else
   SRCREADWRITE_DUMPS= readwrite_dumps.F90
endif

ifeq ($(KROME), krome)
  SRCKROME=krome.f90
else
  SRCKROME=
endif

SOURCES= physcon.f90 ${CONFIG} ${SRCKERNEL} io.F90 units.f90 boundary.f90 \
         mpi_utils.F90 dtype_kdtree.F90 utils_omp.F90 utils_cpuinfo.f90 \
         utils_allocate.f90 icosahedron.f90 \
         utils_mathfunc.f90 part.F90 ${DOMAIN} utils_timing.f90 mpi_balance.F90 \
         setup_params.f90 timestep.f90 utils_dumpfiles.f90 utils_indtimesteps.F90 utils_infiles.f90 \
         utils_sort.f90 utils_supertimestep.F90 utils_tables.f90 utils_gravwave.f90 \
         utils_sphNG.f90 utils_vectors.f90 utils_datafiles.f90 datafiles.f90 \
         gitinfo.f90 ${SRCFASTMATH} random.f90 ${SRCEOS} ${SRCGR} checkoptions.F90 \
         viscosity.f90 options.f90 centreofmass.f90 ${SRCPOT} damping.f90 checkconserved.f90 \
         partinject.F90 utils_inject.f90 utils_filenames.f90 utils_summary.F90 ${SRCCHEM} \
         ${SRCDUST} dust_formation.F90 ptmass_radiation.F90 \
         mpi_dens.F90 mpi_force.F90 stack.F90 mpi_derivs.F90 kdtree.F90 linklist_kdtree.F90 ${SRCTURB} \
         ${SRCNIMHD} ${SRCPHOTO} ${SRCINJECT} ${SRCKROME} memory.F90 ${SRCREADWRITE_DUMPS}  \
         quitdump.f90 ptmass.F90 radiation_utils.f90 \
         readwrite_infile.F90 dens.F90 force.F90 utils_deriv.f90 deriv.F90 energies.F90 sort_particles.F90 \
         evwrite.F90 step_leapfrog.F90 writeheader.F90 ${SRCAN} step_supertimestep.F90 mf_write.f90 evolve.F90 \
         checksetup.F90 initial.F90

OBJECTS1 = $(SOURCES:.f90=.o)
OBJECTS = $(OBJECTS1:.F90=.o)

ifeq ($(KROME), krome)
    .PHONY: all

    all: checksystem krome_setup krome phantom
    include MakeKrome
else
    .PHONY: phantom
endif

phantom: checksystem checkparams $(OBJECTS) phantom.o
	$(FC) $(FFLAGS) -o $(BINDIR)/$@ $(OBJECTS) phantom.o $(LDFLAGS)
ifeq ($(UNAME), Darwin)
	dsymutil $(BINDIR)/$@
endif


	@echo ""
	@echo "=============== CHEMISTRY ==============="
	@echo ""
ifeq ($(KROME), krome)
	@echo "krome coupling status = enabled"
else
	@echo "krome coupling status = disabled"
endif
	@echo ""
	@echo "========================================="
	@sh ../scripts/phantom_version_gen.sh "$(IDFLAGS)"
	@echo ""
	@echo "The Phantom is here (in $(BINDIR)/phantom)"
	@echo ""

#----------------------------------------------------
# generic target for compiling ALL phantom utilities
# this is used in the nightly build checks
#
utils: phantomsetup phantomanalysis \
       multirun phantom_moddump \
       phantom2divv phantom2divb combinedustdumps \
       diffdumps showheader showarrays ev2mdot phantomevcompare acc2ang \
       phantom2sphNG phantom2gadget testbinary \
       sfutils phantom2pdf-amr splitpart \
       phantom2struct libphantom

cleanutils: cleansetup cleananalysis \
            cleanmultirun cleantestbinary cleanmoddump \
            cleanphantom2divv cleanphantom2divb \
            cleandiffdumps cleanshowheader cleanshowarrays cleanev2mdot cleanacc2ang \
            cleanp2s cleanphantom2gadget \
            cleansfutils cleanphantom2pdf-amr cleansplitpart \
            cleanphantom2struct cleanphantomevcompare cleanlibphantom

#--------------------------------------------------------------
# edit target opens current setup module in the default editor
#
edit: checksetup
	$(EDITOR) ../src/setup/$(SETUPFILE)

#----------------------------------------------------
# these are the sources for anything which uses the readwrite_dumps module
#
SRCDUMP= physcon.f90 ${CONFIG} ${SRCKERNEL} io.F90 units.f90 boundary.f90 mpi_utils.F90 \
         utils_infiles.f90 dtype_kdtree.f90 utils_allocate.f90 part.F90 ${DOMAIN} kdtree.F90 linklist_kdtree.F90 \
         utils_dumpfiles.f90 utils_vectors.f90 utils_mathfunc.f90 \
         utils_datafiles.f90 utils_filenames.f90 utils_tables.f90 datafiles.f90 gitinfo.f90 \
         centreofmass.f90 \
         timestep.f90 ${SRCEOS} ${SRCGR} ${SRCPOT} ${SRCPHOTO} \
         memory.F90 \
         utils_sphNG.f90 \
         setup_params.f90 ${SRCFASTMATH} checkoptions.F90 \
         viscosity.f90 options.f90 checkconserved.f90 prompting.f90 ${SRCDUST} \
         ${SRCREADWRITE_DUMPS}
OBJDUMP1= $(SRCDUMP:.f90=.o)
OBJDUMP= $(OBJDUMP1:.F90=.o)

#-------------------------------------------------------
# these are the sources for phantom libsetup
# must NOT contain .F90 files or pre-processing options
#
LIBSETUP=$(BINDIR)/libphantomsetup.a
SRCLIBSETUP=physcon.f90 geometry.f90 random.f90 utils_tables.f90 utils_vectors.f90 stretchmap.f90 \
            utils_binary.f90 set_binary.f90 set_flyby.f90 set_unifdis.f90 set_sphere.f90 set_shock.f90 \
            set_stellar_core.f90 set_dust.f90 libsetup.f90
OBJLIBSETUP=${SRCLIBSETUP:.f90=.o}

libsetup: $(OBJLIBSETUP)
	@echo ""
	@echo "Phantom libsetup built"
	@echo ""
	ar rcs $(LIBSETUP) $^

#----------------------------------------------------
# these are the sources for phantom setup utility
#
.PHONY: phantomsetup
phantomsetup: setup

SRCSETUP= utils_omp.F90 utils_sort.f90 utils_timing.f90 utils_summary.F90 utils_gravwave.f90 \
          mpi_balance.F90 set_dust_options.f90 \
          utils_indtimesteps.F90 partinject.F90 stack.F90 mpi_dens.F90 mpi_force.F90 mpi_derivs.F90 \
          ${SRCTURB} ${SRCNIMHD} ${SRCCHEM} \
          ptmass.F90 energies.F90 density_profiles.f90 \
          set_slab.f90 set_disc.F90 relax_star.f90 set_softened_core.f90 set_fixedentropycore.f90\
          set_vfield.f90 sort_particles.F90 dust_formation.F90 ptmass_radiation.F90 ${SRCINJECT} \
          ${SETUPFILE} checksetup.F90 \
          set_Bfield.f90 damping.f90 readwrite_infile.f90 ${SRCKROME}

OBJSETUP1= $(SRCSETUP:.f90=.o)
ifeq ($(KROME), krome)
       OBJSETUP1 += $(KROME_OBJS)
endif
OBJSETUP= $(OBJDUMP) $(OBJSETUP1:.F90=.o) phantomsetup.o

setup: checksystem checkparams libsetup libphantom $(OBJSETUP)
	$(FC) $(FFLAGS) -o $(BINDIR)/phantomsetup  $(OBJSETUP) $(LIBSETUP) $(LIBPHANTOM) $(LDFLAGS) $(LIBS)
	@echo ""
	@echo "Phantom setup built"
	@echo ""

cleansetup:
	rm -f $(BINDIR)/phantomsetup

#----------------------------------------------------
# phantom test suite
#
SRCTESTS=utils_testsuite.f90 ${TEST_FASTMATH} test_kernel.f90 \
         test_dust.F90 test_growth.F90 test_smol.F90 \
         test_nonidealmhd.F90 directsum.f90 test_gravity.F90 \
         test_derivs.F90 test_cooling.f90 test_eos.f90 test_externf.f90 test_rwdump.f90 \
         test_step.F90 test_indtstep.F90 set_disc.F90 test_setdisc.F90 \
         test_link.F90 test_kdtree.F90 test_ptmass.F90 test_luminosity.F90\
         test_gnewton.F90 test_corotate.f90 test_geometry.f90 \
         test_sedov.F90 test_radiation.F90 \
         testsuite.F90 phantomtest.f90

ifeq (X$(SRCTEST), X)
SRCTEST=${SRCTESTS}
endif
# replace a few test routines for the GR code
ifeq ($(GR),yes)
   SRCTEST1 = $(SRCTESTS:test_externf.f90=test_externf_gr.f90)
   SRCTEST2 = $(SRCTEST1:test_gnewton.F90=)
   SRCTEST = $(SRCTEST2:test_corotate.f90=test_gr.f90)
endif
OBJTEST1= $(SRCTEST:.f90=.o)
OBJTEST= $(OBJTEST1:.F90=.o)

.PHONY: phantomtest

phantomtest: checksystem checkparams libphantom libsetup $(OBJTEST)
	@echo ""
	@echo "Phantomtest: Getting your life back one test at a time"
	@echo ""
	$(FC) $(FFLAGS) -o $(BINDIR)/phantomtest $(OBJTEST) $(LDFLAGS) $(LIBS) $(LIBPHANTOM) $(LIBSETUP)

cleantest:
	rm -f $(BINDIR)/phantomtest

#----------------------------------------------------
# update phantom version number
#
config.o: phantom-version.h

phantom-version.h:
	@echo "creating $@"
	@echo "#define PHANTOM_VERSION_MAJOR $(PHANTOM_VERSION_MAJOR)" > $@
	@echo "#define PHANTOM_VERSION_MINOR $(PHANTOM_VERSION_MINOR)" >> $@
	@echo "#define PHANTOM_VERSION_MICRO $(PHANTOM_VERSION_MICRO)" >> $@
	@echo "#define PHANTOM_VERSION_STRING \"$(VERSION)\"" >> $@

#----------------------------------------------------
# Smoluchowsky library
growth_smol.o: checksmol ../src/main/growth_smol.F90
	$(FC) -c $(FFLAGS) ${FPP_PREFIX} $(FPPFLAGS) ../src/main/growth_smol.F90 -I$(SMOL_DIR) -o $@

#----------------------------------------------------
# Probability Distribution Functions from fixed grid
# (produced via splash to grid)
# these are the sources for the grid2pdf utility
#
utils_outputhdf5.o: checkhdf5

write_grid_hdf5.o: checkhdf5

pdfs.o: checksplash $(SPLASH_DIR)/src/pdfs.f90
	$(FC) $(FFLAGS) -o $@ -c $(SPLASH_DIR)/src/pdfs.f90

# In case you need the old pdfs.f90 module located in phantom/src/utils/
# rather than the on located in splash. (e.g. analysis_MWpdf.f90 requires the
# phantom version)
phantom_pdfs.o: ../src/utils/pdfs.f90
	$(FC) $(FFLAGS) -o $@ -c $<

asciiutils.o: checksplash $(SPLASH_DIR)/src/asciiutils.f90
	$(FC) $(FFLAGS) -o $@ -c $(SPLASH_DIR)/src/asciiutils.f90

write_griddata.o: checksplash $(SPLASH_DIR)/src/write_griddata.F90
	$(FC) $(FFLAGS) -o $@ -c $(SPLASH_DIR)/src/write_griddata.F90

OBJG2PDF= io.o utils_filenames.o asciiutils.o write_griddata.o \
          hdf5utils.o read_grid_hdf5.o write_grid_hdf5.o io_grid.o pdfs.o rhomach.o grid2pdf.o

.PHONY: grid2pdf
grid2pdf: checksys checkparams checkhdf5 $(OBJG2PDF)
	@echo "objects are $(OBJG2PDF)"
	$(FC) $(FFLAGS) -o $(BINDIR)/grid2pdf $(OBJG2PDF) $(LDFLAGS) -L$(HDF5ROOT)/lib -lhdf5
	@echo ""
	@echo "Grid2pdf: we are Possibly Dangerously Fanatical"
	@echo ""

cleang2p:
	rm -f $(BINDIR)/grid2pdf

#------------------------------------------------------
# Probability Distribution Functions via adaptive mesh
#
phantom2pdf: phantom2pdf-amr

.PHONY: phantom2pdf-amr
phantom2pdf-amr:
	${MAKE} phantomanalysis ANALYSIS="adaptivemesh.f90 interpolate3D_amr.F90 asciiutils.f90 pdfs.f90 analysis_pdfs.f90"\
        ANALYSISBIN=$@ ANALYSISONLY=yes

cleanphantom2pdf-amr:
	rm -f $(BINDIR)/phantom2struct

analysis_pdfs.o: interpolate3D_amr.o adaptivemesh.o
interpolate3D_amr.o: adaptivemesh.o

#----------------------------------------------------
# these are the sources for the phantom_moddump utility
#
ifndef MODDUMPBIN
MODDUMPBIN=phantommoddump
endif
OBJMOD1 = utils_omp.F90 utils_summary.f90 utils_indtimesteps.F90 \
          utils_sort.f90 checksetup.f90 set_Bfield.f90 \
          partinject.F90 random.f90 set_disc.F90 set_dust.f90 \
          ${SRCTURB} ${SRCNIMHD} ${SRCCHEM} dust_formation.F90 ptmass_radiation.F90 \
		    icosahedron.f90 utils_inject.f90 ${SRCINJECT} \
<<<<<<< HEAD
          ${SRCTURB} ${SRCNIMHD} ${SRCCHEM} \
          density_profiles.f90 ptmass.F90 damping.f90 \
          dust_formation.f90 ptmass_radiation.F90 readwrite_infile.f90 ${MODFILE:.f90=.o}
=======
          density_profiles.f90 ptmass.F90 damping.f90 readwrite_infile.f90 ${MODFILE:.f90=.o}
>>>>>>> 13263bae
OBJMOD2 = ${OBJMOD1:.F90=.o}
OBJMOD = ${OBJMOD2:.f90=.o}
OBJDA= ${OBJDUMP} ${OBJMOD} phantom_moddump.o

phantom_moddump: checksystem checkparams $(OBJDA)
	@echo ""
	@echo "phantom_moddump: we are here to help you"
	@echo ""
	$(FC) $(FFLAGS) -o $(BINDIR)/$(MODDUMPBIN) $(OBJDA) $(LDFLAGS)

moddump: phantom_moddump

cleanmoddump:
	rm -f $(BINDIR)/phantommoddump

# files from MCFOST used by phantommoddump
mess_up_SPH.o: checkmcfost $(MCFOST_DIR)/src/mess_up_SPH.f90
	$(FC) $(FFLAGS) -o $@ -c $(MCFOST_DIR)/src/mess_up_SPH.f90

#----------------------------------------------------
# these are the sources for the phantomanalysis utility
#
OBJAN1= ${ANALYSIS:.f90=.o}
OBJAN2= ${OBJAN1:.F90=.o}
OBJAN= ${OBJAN2:.f=.o}
OBJA= utils_sort.o leastsquares.o solvelinearsystem.o \
      ${OBJDUMP} utils_disc.o utils_gravwave.o set_dust.o utils_binary.o set_binary.o ${OBJAN}

ifndef ANALYSISBIN
ANALYSISBIN=phantomanalysis
endif

.PHONY: phantomanalysis
phantomanalysis: checksystem checkparams $(OBJA) phantomanalysis.o
	@echo ""
	@echo "phantomanalysis: we live to serve you"
	@echo ""
	$(FC) $(FFLAGS) -o $(BINDIR)/$(ANALYSISBIN) $(OBJA) phantomanalysis.o $(LDFLAGS)

analysis: phantomanalysis


cleananalysis:
	rm -f $(BINDIR)/phantomanalysis

.PHONY: libphantom
# extra files used in libphantom that are not in OBJECTS
SRCLIB= # libphantom.F90
OBJLIB1=${SRCLIB:.f90=.o}
OBJLIB=${OBJLIB1:.F90=.o}

LIBPHANTOM=$(BINDIR)/libphantom.a

libphantom.a: checksystem checkparams $(OBJECTS) $(OBJLIB)
	ar rc $(LIBPHANTOM) $(OBJLIB) $(OBJECTS)

libphantom.so: checksystem checkparams phantom ${OBJLIB}
	$(FC) -shared $(FFLAGS) $(FPPFLAGS) $(DBLFLAG) ${OBJLIB} ${OBJECTS} $(LDFLAGS) -o $(BINDIR)/libphantom.so

libphantom: libphantom.a

cleanlibphantom:
	rm -f $(BINDIR)/libphantom.so $(LIBPHANTOM)

.PHONY: pyanalysis
pyanalysis: libphantom.so

#------------------------------------------------------
# Various utilities for computing structure functions
# and manipulating the resulting output
#
.PHONY: phantom2struct
phantom2struct:
	${MAKE} phantomanalysis ANALYSIS="utils_timing.f90 io_structurefn.f90 random.f90 struct_part.f90 analysis_structurefn.f90"\
        ANALYSISBIN=$@ ANALYSISONLY=yes

cleanphantom2struct:
	rm -f $(BINDIR)/phantom2struct

# conversion between structure function file formats
.PHONY: struct2struct
STRUCT2STRUCTOBJ= utils_filenames.o io_structurefn.o struct2struct.o
struct2struct: checksys checkparams ${STRUCT2STRUCTOBJ}
	$(FC) $(FFLAGS) -o $(BINDIR)/$@ ${STRUCT2STRUCTOBJ}

cleanstruct2struct:
	rm -f $(BINDIR)/struct2struct

# structure function slope calculation
.PHONY: get_struct_slope get_struct_slope
GETSLOPESFOBJ=utils_filenames.o io_structurefn.o leastsquares.o get_struct_slope.o
get_slope_sf: get_struct_slope
get_struct_slope: checksys checkparams ${GETSLOPESFOBJ}
	$(FC) $(FFLAGS) -o $(BINDIR)/$@ ${GETSLOPESFOBJ}

cleanget_struct_slope:
	rm -f $(BINDIR)/get_struct_slope

sfutils: structutils
structutils: struct2struct get_slope_sf

cleansfutils: cleanstructutils
cleanstructutils: cleanstruct2struct cleanget_struct_slope

#------------------------------------------------------
# particle splitting utility (this is a moddump compiled as a standalone utility)
#
.PHONY: splitpart
splitpart:
	${MAKE} moddump MODFILE="splitpart.f90 moddump_splitpart.f90"\
        MODDUMPBIN=$@

cleansplitpart:
	rm -f $(BINDIR)/splitpart

#----------------------------------------------------
# utility to calculate divv from a dump file
# compile using all phantom files
#
phantom2divv: checksys checkparams $(OBJECTS) phantom2divv.o
	@echo ""
	@echo "phantom2divv: divergence is beautiful"
	@echo ""
	$(FC) $(FFLAGS) -o $(BINDIR)/$@ $(OBJECTS) phantom2divv.o

cleanphantom2divv:
	rm -f $(BINDIR)/phantom2divv

#----------------------------------------------------
# utility to calculate divB & curlB from a dump file
# compile using all phantom files
#
phantom2divb: checksys checkparams $(OBJECTS) phantom2divb.o
	@echo ""
	@echo "phantom2divb: divergence should be eradicated"
	@echo ""
	$(FC) $(FFLAGS) -o $(BINDIR)/$@ $(OBJECTS) phantom2divb.o

cleanphantom2divb:
	rm -f $(BINDIR)/phantom2divb

#----------------------------------------------------
# these are the sources for the diffdumps utility
#
diffdumps: checksys checkparams $(OBJDUMP) utils_testsuite.o diffdumps.o
	@echo ""
	@echo "diffdumps: we welcome you"
	@echo ""
	$(FC) $(FFLAGS) -o $(BINDIR)/$@ $(OBJDUMP) utils_testsuite.o diffdumps.o

cleandiffdumps:
	rm -f $(BINDIR)/phantom2divb

#----------------------------------------------------
# these are the sources for the phantom2sphNG utility
#
phantom2sphNG: checksystem checkparams $(OBJDUMP) phantom2sphNG.o
	@echo ""
	@echo "phantom2sphNG: now why would you want to do that?"
	@echo ""
	$(FC) $(FFLAGS) -o $(BINDIR)/$@ $(OBJDUMP) phantom2sphNG.o

p2s: phantom2sphNG

cleanp2s:
	rm -f $(BINDIR)/phantom2sphNG

#----------------------------------------------------
# these are the sources for the phantom2sphNG utility
#
phantom2gadget: checksystem checkparams $(OBJDUMP) phantom2gadget.o
	@echo ""
	@echo "phantom2gadget: now why would you want to do that?"
	@echo ""
	$(FC) $(FFLAGS) -o $(BINDIR)/$@ $(OBJDUMP) phantom2gadget.o

p2g: phantom2gadget

cleanphantom2gadget:
	rm -f $(BINDIR)/phantom2gadget

#----------------------------------------------------
# these are the sources for the phantom2mcfost utility
#
.PHONY: phantom2mcfost
phantom2mcfost: checkmcfost
	${MAKE} phantomanalysis ANALYSIS="analysis_mcfost.f90"\
        ANALYSISBIN=$@ ANALYSISONLY=yes LDFLAGS="-L$(MCFOST_DIR)/src -lmcfost $(LIBCXX)"

analysis_mcfost.o: analysis_mcfost.f90
	$(FC) -c $(FFLAGS) -I$(MCFOST_DIR)/src $< -o $@

analysis_mcfost.o: checkmcfost

cleanphantom2mcfost:
	rm -f $(BINDIR)/phantom2mcfost

#----------------------------------------------------
# these are the sources for the phantom2hdf5 utility
#
ifeq ($(PHANTOM2HDF5), yes)
    FPPFLAGS += -DPHANTOM2HDF5
endif
checkhdf5flags:
   ifneq ($(HDF5), yes)
	@echo "-----------------------------"
	@echo "Need to compile with HDF5=yes"
	@echo "-----------------------------"
	${MAKE} err
   endif
   ifneq ($(PHANTOM2HDF5), yes)
	@echo "-------------------------------------"
	@echo "Need to compile with PHANTOM2HDF5=yes"
	@echo "-------------------------------------"
	${MAKE} err
   endif

.PHONY: phantom2hdf5
phantom2hdf5: checksystem checkparams checkhdf5flags $(OBJDUMP) readwrite_dumps.o phantom2hdf5.o
	@echo ""
	@echo "phantom2hdf5: welcome to the future"
	@echo ""
	$(FC) $(FFLAGS) -o $(BINDIR)/$@ $(OBJDUMP) readwrite_dumps.o phantom2hdf5.o $(LDFLAGS)

p2h: phantom2hdf5

cleanphantom2hdf5:
	rm -f $(BINDIR)/phantom2hdf5

#----------------------------------------------------
# utility to rewrite .ev files using a common header
#
SRCEV=utils_infiles.f90 utils_evfiles.f90 prompting.f90 phantomevcompare.f90
OBJEVC1 = ${SRCEV:.f90=.o}
OBJEVC = ${OBJEVC1:.F90=.o}

.PHONY: phantomevcompare
phantomevcompare: $(OBJEVC)
	@echo ""
	@echo "phantomevcompare: let the graphing begin!"
	@echo ""
	$(FC) $(FFLAGS) -o $(BINDIR)/$@ $(OBJEVC)

cleanphantomevcompare:
	rm -f $(BINDIR)/phantomevcompare

#----------------------------------------------------
# these are the sources for the multirun utility
#
SRCMULT = physcon.f90 ${CONFIG} ${SRCKERNEL} io.F90 mpi_utils.F90 ${SRCFASTMATH} \
          units.f90 boundary.f90 utils_allocate.f90 part.F90 timestep.f90 setup_params.f90 \
          utils_filenames.f90 utils_mathfunc.f90 utils_vectors.f90 utils_omp.F90 utils_datafiles.f90 datafiles.f90 utils_tables.f90 \
          viscosity.f90 options.f90 damping.f90 ${SRCEOS} \
          utils_infiles.f90 utils_dumpfiles.f90 utils_summary.f90 centreofmass.f90 \
          ${SRCCHEM} ${DOMAIN} ${SRCPOT} ptmass.F90 ${LINKLIST} ${SRCTURB} \
          prompting.f90 ${SRCDUST} ${SRCNIMHD} readwrite_infile.f90 ${MULTIRUNFILE}
OBJM1 = ${SRCMULT:.f90=.o}
OBJMULT = ${OBJM1:.F90=.o}

multirun: checksystem checkparams $(OBJMULT)
	@echo ""
	@echo "multirun: your hope is our desire"
	@echo ""
	$(FC) $(FFLAGS) -o $(BINDIR)/$@ $(OBJMULT)

cleanmultirun:
	rm -f $(BINDIR)/multirun

#----------------------------------------------------
# utility to plot orbits based on orbital elements (a,e,i,o,w,f)
#
SRCBIN = prompting.f90 utils_datafiles.f90 datafiles.f90 ${CONFIG} physcon.f90 io.F90 \
         mpi_utils.F90 utils_allocate.f90 utils_binary.f90 set_binary.f90 test_binary.f90 testbinary.f90
OBJBIN1 = ${SRCBIN:.f90=.o}
OBJBIN = ${OBJBIN1:.F90=.o}

.PHONY: testbinary

testbin: testbinary

testbinary: checksys checkparams $(OBJBIN)
	@echo ""
	@echo "test_binary: may your orbits orbit"
	@echo ""
	$(FC) $(FFLAGS) -o $(BINDIR)/testbinary $(OBJBIN)

cleantestbinary:
	rm -f $(BINDIR)/testbinary

#----------------------------------------------------
# check for anything that depends on HDF5
#
checkhdf5:
   ifeq (X${HDF5ROOT}, X)
	@echo; echo "ERROR: HDF5ROOT should be set before compiling with HDF5 utilities"; echo; ${MAKE} err;
   else
	@if [ -d $$HDF5ROOT ]; then echo; echo "HDF5ROOT=$$HDF5ROOT"; echo; else echo; echo "ERROR: Directory given by HDF5ROOT=$$HDF5ROOT does not exist"; echo; ${MAKE} err; fi;
   endif

#----------------------------------------------------
# these are the sources for the plot_kernel utility
#

OBJPLOTK= physcon.o ${SRCKERNEL:.f90=.o} giza-fortran.o plot_kernel.o

plotkernel: checksys checkparams checksplash $(OBJPLOTK)
	@echo ""
	@echo "plot_kernel: may your kernels be normalised"
	@echo ""
	$(FC) $(FFLAGS) -o $(BINDIR)/$@ $(OBJPLOTK) $(LDFLAGS) -L$(SPLASH_DIR)/giza/lib -lgiza

plot_kernel.o: ${SRCKERNEL:.f90=.o}
#giza-fortran.o: ${SPLASH_DIR}/giza/src/$@
#	$(FC) $(FFLAGS) -o $@ -c ${SPLASH_DIR}/giza/interface/giza-fortran.F90

cleanplotkernel:
	rm -f $(BINDIR)/plotkernel

#----------------------------------------------------
# these are the sources for the showheader utility
#
SRCSHOWHEADER= utils_dumpfiles.f90 showheader.f90
OBJSHOWHEADER= $(SRCSHOWHEADER:.f90=.o)
showheader: checksys $(OBJSHOWHEADER)
	@echo ""
	@echo "showheader: show me the header!"
	@echo ""
	$(FC) $(FFLAGS) -o $(BINDIR)/$@ $(OBJSHOWHEADER)

cleanshowheader:
	rm -f $(BINDIR)/showheader

#----------------------------------------------------
# these are the sources for the showarrays utility
#
SRCSHOWARRAYS= utils_dumpfiles.f90 showarrays.f90
OBJSHOWARRAYS= $(SRCSHOWARRAYS:.f90=.o)
showarrays: checksys $(OBJSHOWARRAYS)
	@echo ""
	@echo "showarrays: show me the arrays!"
	@echo ""
	$(FC) $(FFLAGS) -o $(BINDIR)/$@ $(OBJSHOWARRAYS)

cleanshowarrays:
	rm -f $(BINDIR)/showheader

#----------------------------------------------------
# these are the sources for the evol_dustywaves utility
#
SRCDUSTEVOL= cubicsolve.f90 dustywaves.f90 evol_dustywaves.f90
OBJDUSTEVOL= $(SRCDUSTEVOL:.f90=.o)

evol_dustywaves: checksys $(OBJDUSTEVOL)
	@echo ""
	@echo "dusty wave .ev solutions^TM: All the energy you need."
	@echo ""
	$(FC) $(FFLAGS) -o $(BINDIR)/$@ $(OBJDUSTEVOL)

#----------------------------------------------------
# these are the sources for the ev2mdot utility
#
.PHONY: ev2mdot
ev2mdot: checksys utils_filenames.o utils_infiles.o utils_evfiles.o ev2mdot.o
	@echo ""
	@echo "ev2mdot: Accretion rates R us."
	@echo ""
	$(FC) $(FFLAGS) -o $(BINDIR)/$@ ev2mdot.o utils_filenames.o utils_evfiles.o utils_infiles.o

cleanev2mdot:
	rm -f $(BINDIR)/ev2mdot
#----------------------------------------------------
# these are the sources for the ev2kdot utility
#
.PHONY: ev2kdot
ev2kdot: checksys utils_filenames.o utils_infiles.o utils_evfiles.o ev2kdot.o
	$(FC) $(FFLAGS) -o $(BINDIR)/$@ ev2kdot.o utils_filenames.o utils_evfiles.o utils_infiles.o

cleanev2kdot:
	rm -f $(BINDIR)/ev2kdot

#----------------------------------------------------
# these are the sources for the acc2ang utility
#
.PHONY: acc2ang
acc2ang: checksys acc2ang.o
	@echo ""
	@echo "acc2ang: Accreted ang. mom. R us."
	@echo ""
	$(FC) $(FFLAGS) -o $(BINDIR)/$@ acc2ang.o

cleanacc2ang:
	rm -f $(BINDIR)/acc2ang

#---------------------------
# sources for the mass_flow utility
#
OBJMF1 = ${ANALYSIS:.f90=.o}
OBJMF2 = ${OBJMF1:.F90=.o}
OBJMF = ${OBJMF2:.f=.o}
OBJM= utils_sort.o leastsquares.o solvelinearsystem.o ${OBJDUMP} ${OBJMF} utils_binary.o set_binary.o mf_write.o

.PHONY: mflow
mflow: checksys $(OBJM)  mflow.o ev2mdot lombperiod
	@echo ""
	@echo "mflow: mass flow R us."
	@echo ""
	$(FC) $(FFLAGS) -o $(BINDIR)/$@  $(OBJM) mflow.o

.PHONY:lombperiod
lombperiod: powerspectrums.o lombperiod.o
	$(FC) $(FFLAGS) -o $(BINDIR)/$@  lombperiod.o powerspectrums.o

#----------------------------------------------------
# these are the sources for the combinedustdumps utility
#
OBJCDD= ${OBJECTS} combinedustdumps.o

combinedustdumps: checksys checkparams $(OBJCDD)
	@echo ""
	@echo "combinedustdumps: many grains make light work"
	@echo ""
	$(FC) $(FFLAGS) -o $(BINDIR)/$@ $(OBJCDD) $(LDFLAGS)

cleancombinedustdumps:
	rm -f $(BINDIR)/combinedustdumps



#----------------------------------------------------
# target to write appropriate queue submission script
#
ifndef QSYS
   QSYS=pbs
endif
ifndef WALLTIME
   WALLTIME='1000:00:00'
endif
ifndef MAXMEM
   MAXMEM='16G'
endif
ifeq ($(OPENMP),yes)
 ifndef NOMP
   ifdef OMP_NUM_THREADS
      NOMP=$(OMP_NUM_THREADS)
   else
      NOMP=2
   endif
 endif
 ifndef OMP_SCHEDULE
    OMP_SCHEDULE=dynamic
 endif
 ifndef QPE
    QPE=omp
 endif
 ifndef NPAR
    NPAR=$(NOMP)
 endif
endif
ifeq ($(USEMPI),yes)
 ifndef NMPI
    NMPI=8
 endif
 ifndef QPE
    QPE=mpi
 endif
 ifndef NPAR
    NPAR=$(NMPI)
 endif
 ifndef MPIEXEC
    MPIEXEC=mpiexec -np ${NMPI}
 endif
else
 ifndef NMPI
    NMPI=1
 endif
endif
ifndef OUTFILE
  ifeq ($(QSYS),sge)
    OUTFILE=$(INFILE)'.sgeout'
  else
    ifeq ($(QSYS),pbs)
       OUTFILE=$(INFILE)'.pbsout'
    else
       OUTFILE=$(INFILE)'.qout'
    endif
  endif
endif
ifndef MAILTO
   MAILTO=`git config --get user.email`
endif
GETLOG='`grep logfile "$(INFILE)" | sed "s/logfile =//g" | sed "s/\\!.*//g" | sed "s/\s//g"`'

ifndef CMD
CMD='./phantom $(INFILE) >& $$outfile'
endif

.PHONY: qscript

qscript:
    ifneq ($(KNOWN_SYSTEM), yes)
	@echo "Error: qscript needs known SYSTEM variable set"
	@${MAKE} err;
    endif
    ifndef INFILE
	@echo
	@echo "Usage: make qscript INFILE=infile"
	@echo
	@${MAKE} err;
    endif
    # set default values for variables not set
    ifeq ($(QSHELL),tcsh)
	@echo '#!/bin/tcsh'
    else
	@echo '#!/bin/bash'
    endif
    ifeq ($(QSYS),sge)
	@echo '## Sun Grid Engine Script, created by "make qscript" '`date`
        ifeq ($(QSHELL),tcsh)
	    @echo '#$$ -S /bin/tcsh'
        else
	    @echo '#$$ -S /bin/bash'
        endif
	@echo '#$$ -cwd'
	@echo '#$$ -N '`../scripts/randomword.pl`
	@echo '#$$ -o '$(OUTFILE)' -j y'
	@echo '#$$ -l h_rt='$(WALLTIME)
	@echo '#$$ -l h_vmem='$(MAXMEM)
        ifdef MAILTO
	   @echo '#$$ -m ae'
	   @echo '#$$ -M '$(MAILTO)
        endif
        ifdef QPE
	   @echo '#$$ -pe '$(QPE) $(NPAR)
        endif
        ifdef QEXTRA
	   @echo '#$$ '$(QEXTRA)
        endif
	@echo
	@echo 'echo "SGE: HOSTS   = "`cat $$PE_HOSTFILE`'
	@echo 'echo "SGE: NHOSTS  = $$NHOSTS"'
	@echo 'echo "SGE: NSLOTS  = $$NSLOTS"'
	@echo 'echo "SGE: NQUEUES = $$NQUEUES"'
    else ifeq ($(QSYS),pbs)
	@echo '## PBS Job Submission Script, created by "make qscript" '`date`
        ifdef QNODES
	   @echo '#PBS -l '$(QNODES)
        else
           ifeq ($(SYSTEM),zen)
	      @echo '#PBS -l nodes='$(NMPI)':ppn=8:StandardMem'
           else
	      @echo '#PBS -l nodes='$(NMPI)':ppn='$(NOMP)
           endif
        endif
        ifdef JOBNAME
	   @echo '#PBS -N '$(JOBNAME)
        else
	   @echo '#PBS -N '`../scripts/randomword.pl`
        endif
        ifdef QNAME
	   @echo '#PBS -q '$(QNAME)
        endif
        ifdef QPROJECT
	   @echo '#PBS -P '$(QPROJECT)
        endif
	@echo '#PBS -o '$(OUTFILE)
	@echo '#PBS -j oe'
        ifdef MAILTO
	   @echo '#PBS -m e'
	   @echo '#PBS -M '$(MAILTO)
        endif
	@echo '#PBS -l walltime='$(WALLTIME)
	@echo '#PBS -l mem='$(MAXMEM)
        ifdef QEXTRA
	   @echo '#PBS '$(QEXTRA)
        endif
	@echo '## phantom jobs can be restarted:'
	@echo '#PBS -r y'
        ifeq ($(PBSRESUBMIT),yes)
             ifeq ($(QSHELL),tcsh)
	          $(error error: resubmittable scripts require bash, cannot use QSHELL=tcsh);
             endif
	     @echo '#PBS -v NJOBS,NJOB'
	     @echo
	     @echo '#------------------------------------------------------------------------------'
	     @echo '# this is a self-resubmitting PBS script'
	     @echo '# use qsub -v NJOBS=10 <scriptname> to submit'
	     @echo '# with an appropriate value for NJOBS'
	     @echo '#'
	     @echo '# These variables are assumed to be set:'
	     @echo '#   NJOBS is the total number of jobs in a sequence of jobs (defaults to 1)'
	     @echo '#   NJOB is the number of the previous job in the sequence (defaults to 0)'
	     @echo '#------------------------------------------------------------------------------'
	     @echo 'if [ X$$NJOBS == X ]; then'
	     @echo '    echo "NJOBS (total number of jobs in sequence) is not set - defaulting to 1"'
	     @echo '    export NJOBS=1'
	     @echo 'fi'
	     @echo 'if [ X$$NJOB == X ]; then'
	     @echo '    echo "NJOB (previous job number in sequence) is not set - defaulting to 0"'
	     @echo '    export NJOB=0'
	     @echo 'fi'
	     @echo '#'
	     @echo '# Quick termination of job sequence - look for a file called STOP_SEQUENCE'
	     @echo '#'
	     @echo 'if [ -f $$PBS_O_WORKDIR/STOP_SEQUENCE ]; then'
	     @echo '    echo  "Terminating sequence after $$NJOB jobs"'
	     @echo '    exit 0'
	     @echo 'fi'
	     @echo '#'
	     @echo '# Increment the counter to get current job number'
	     @echo '#'
	     @echo 'NJOB=$$(($$NJOB+1))'
	     @echo '#'
	     @echo '# Are we in an incomplete job sequence - more jobs to run ?'
	     @echo '#'
	     @echo 'if [ $$NJOB -lt $$NJOBS ]; then'
	     @echo '    #'
	     @echo '    # Now submit the next job'
	     @echo '    #'
	     @echo '    NEXTJOB=$$(($$NJOB+1))'
	     @echo '    echo "Submitting job number $$NEXTJOB in sequence of $$NJOBS jobs"'
	     @echo '    qsub -z -W depend=afterany:$$PBS_JOBID $$0'
	     @echo 'else'
	     @echo '    echo "Running last job in sequence of $NJOBS jobs"'
	     @echo 'fi'
#	     @echo '#'
#	     @echo '# File manipulation prior to job commencing, eg. clean up previous output files,'
#	     @echo '# check for consistency of checkpoint files, ...'
#	     @echo '#'
#	     @echo 'if [ $$NJOB -gt 1 ]; then'
#	     @echo '   echo " "'
#	     @echo '   # .... USER INSERTION HERE '
#	     @echo 'fi'
	     @echo '#------------------------------------------------------------------------------'
        endif
	@echo
	@echo 'cd $$PBS_O_WORKDIR'
	@echo 'echo "PBS_O_WORKDIR is $$PBS_O_WORKDIR"'
	@echo 'echo "PBS_JOBNAME is $$PBS_JOBNAME"'
	@echo 'env | grep PBS'
	@echo 'cat $$PBS_NODEFILE > nodefile'
    else
        ifdef QNODES
	   @echo '#SBATCH --nodes='$(QNODES)
        else
	   @echo '#SBATCH --nodes='$(NMPI)' --ntasks='$(NOMP)
        endif
	@echo '#SBATCH --cpus-per-task=1'
        ifdef JOBNAME
	   @echo '#SBATCH --job-name='$(JOBNAME)
        else
	   @echo '#SBATCH --job-name='`../scripts/randomword.pl`
        endif
        ifdef QNAME
	   @echo '#SBATCH --queue='$(QNAME)
        endif
        ifdef QPROJECT
	   @echo '#SBATCH --account='$(QPROJECT)
        endif
        ifdef QPARTITION
	   @echo '#SBATCH --partition='$(QPARTITION)
        endif
	@echo '#SBATCH --output='$(OUTFILE)
        ifdef MAILTO
	   @echo '#SBATCH --mail-type=BEGIN'
	   @echo '#SBATCH --mail-type=FAIL'
	   @echo '#SBATCH --mail-type=END'
	   @echo '#SBATCH --mail-user='$(MAILTO)
        endif
	@echo '#SBATCH --time=0-'$(WALLTIME)
	@echo '#SBATCH --mem='$(MAXMEM)
        ifdef QEXTRA
	   @echo '#SBATCH '$(QEXTRA)
        endif
    endif
	@echo 'echo "HOSTNAME = $$HOSTNAME"'
	@echo 'echo "HOSTTYPE = $$HOSTTYPE"'
	@echo 'echo Time is `date`'
	@echo 'echo Directory is `pwd`'
	@echo
    ifeq ($(QSHELL),tcsh)
	@echo 'limit stacksize unlimited'
    else
	@echo 'ulimit -s unlimited'
    endif
    #-- set openMP environment variables
    ifeq ($(OPENMP),yes)
        ifeq ($(QSHELL),tcsh)
	   @echo 'setenv OMP_SCHEDULE "'$(OMP_SCHEDULE)'"'
	   @echo 'setenv OMP_NUM_THREADS '$(NOMP)
	   @echo 'setenv OMP_STACKSIZE 1024m'
        else
	   @echo 'export OMP_SCHEDULE="'$(OMP_SCHEDULE)'"'
	   @echo 'export OMP_NUM_THREADS='$(NOMP)
	   @echo 'export OMP_STACKSIZE=1024m'
        endif
    endif
	@echo
    #-- add lines specific to particular machines
    ifeq ($(SYSTEM),msg)
        ifeq ($(QSHELL),bash)
	   @echo 'source /etc/profile'
	   @echo 'export LD_LIBRARY_PATH=${LD_LIBRARY_PATH}'
        else
	   @echo 'setenv LD_LIBRARY_PATH '${LD_LIBRARY_PATH}
        endif
	@cat ~/.modules
    endif
	@echo
    #--final line is code execution
	@echo 'echo "starting phantom run..."'
    ifeq ($(QSHELL),tcsh)
	@echo 'setenv outfile '$(GETLOG)
    else
	@echo 'export outfile='$(GETLOG)
    endif
	@echo 'echo "writing output to $$outfile"'
    ifeq ($(USEMPI),yes)
	@echo $(MPIEXEC)' '$(CMD)
    else
	@echo $(CMD)
    endif
    ifeq ($(PBSRESUBMIT),yes)
	@echo
	@echo '#------------------------------------------------------------------------------'
	@echo '# Not expected to reach this point in general but if we do, check that all '
	@echo '# is OK.  If the job command exited with an error, terminate the job'
	@echo '#'
	@echo 'errstat=$$?'
	@echo 'if [ $$errstat -ne 0 ]; then'
	@echo '    # A brief nap so PBS kills us in normal termination. Prefer to '
	@echo '    # be killed by PBS if PBS detected some resource excess'
	@echo '    sleep 5  '
	@echo '    echo "Job number $$NJOB returned an error status $$errstat - stopping job sequence."'
	@echo '    touch $$PBS_O_WORKDIR/STOP_SEQUENCE'
	@echo '    exit $$errstat'
	@echo 'fi'
	@echo '#------------------------------------------------------------------------------'
    endif

#----------------------------------------------------
# unit test for block limits
#
test1: checksystem checkparams $(OBJDUMP) test_blocklimits.o
	$(FC) $(FFLAGS) -o $(BINDIR)/test1 $(OBJDUMP) test_blocklimits.o

#----------------------------------------------------
# run test suite
#
.PHONY: test test2 testcyl testgrav testall
test:
	${MAKE} SETUP=test phantomtest && $(RUNMPI) $(BINDIR)/phantomtest

test2:
	${MAKE} SETUP=test2 phantomtest && $(RUNMPI) $(BINDIR)/phantomtest

testkd:
	${MAKE} SETUP=testkd phantomtest && $(RUNMPI) $(BINDIR)/phantomtest

testcyl:
	${MAKE} SETUP=testcyl phantomtest && $(RUNMPI) $(BINDIR)/phantomtest

testgrav:
	${MAKE} SETUP=testgrav phantomtest && $(RUNMPI) $(BINDIR)/phantomtest gravity

testdust:
	${MAKE} SETUP=testdust phantomtest && $(RUNMPI) $(BINDIR)/phantomtest dust

testgr:
	${MAKE} SETUP=testgr phantomtest && $(RUNMPI) $(BINDIR)/phantomtest gr

testgrowth:
	${MAKE} SETUP=testgrowth phantomtest && $(RUNMPI) $(BINDIR)/phantomtest growth

testnimhd:
	${MAKE} SETUP=testnimhd phantomtest && $(RUNMPI) $(BINDIR)/phantomtest nimhd

testall: test test2 testcyl testgrav

#----------------------------------------------------
# this is a utility to test the fast sqrt functions
# to see if they are faster than the native calls
# if so, then the appropriate pre-processor flags
# are added
#
.PHONY: .make_mathflags .make_nofastmath getmathflags checkmath
ifndef FASTSQRT
   FASTSQRT=${shell if [ -e .make_nofastmath ]; then echo no; fi}
endif

ifeq ($(FASTSQRT), no)
   OBJTESTMATH=
   FASTMATH=no
else
   OBJTESTMATH= random.o io.o fastmath.o mpi_utils.o test_fastmath.o getmathflags.o
   FASTMATH=${shell if [ -e .make_mathflags ]; then cat .make_mathflags; fi}
endif

.make_mathflags: checksys $(OBJTESTMATH)
     ifeq ($(FASTSQRT), no)
	@touch .make_mathflags
     else
	@if [ ! -e $@ ]; then \
	    $(FC) $(FFLAGS) -o $(BINDIR)/getmathflags $(OBJTESTMATH) || ${MAKE} fastmathlinkerr; \
	    $(BINDIR)/getmathflags > .make_mathflags; \
	fi
     endif

ifeq ($(FASTMATH), yes)
   SRCFASTMATH=fastmath.o
   TEST_FASTMATH=test_fastmath.F90
   FPPFLAGS+=-DFINVSQRT
else
   SRCFASTMATH=
   TEST_FASTMATH=
endif

fastmath.o: fastmath.f90
	$(FC) $(FFLAGS) -o $@ -c $< || ${MAKE} fastmathlinkerr
test_fastmath.o: test_fastmath.F90
	$(FC) $(FFLAGS) -o $@ -c $< || ${MAKE} fastmathlinkerr
getmathflags.o: getmathflags.f90
	$(FC) $(FFLAGS) -o $@ -c $< || ${MAKE} fastmathlinkerr

fastmathlinkerr:
	@echo "***********************************************************************"
	@echo "*** ERROR linking fastsqrt stuff (requires Fortran->C call)         ***"
	@echo "*** Type make again to ignore this and compile without it           ***"
	@echo "***********************************************************************"
	@touch .make_mathflags
	@touch .make_nofastmath
	${MAKE} err;

#----------------------------------------------------

LASTSYSTEM = ${shell if [ -e .make_lastsystem ]; then cat .make_lastsystem; fi}
LASTSETUP = ${shell if [ -e .make_lastsetup ]; then cat .make_lastsetup; fi}
LASTFPPFLAGS = ${shell if [ -e .make_lastfppflags ]; then cat .make_lastfppflags; fi}
LASTFFLAGS = ${shell if [ -e .make_lastfflags ]; then cat .make_lastfflags; fi}

.PHONY: checksystem checkparams checksplash checksys

checksystem: checksys checksetup

checksys:
   ifeq ($(KNOWN_SYSTEM), yes)
	@echo ""
	@echo "Compiling Phantom v$(PHANTOM_VERSION_MAJOR).$(PHANTOM_VERSION_MINOR).$(PHANTOM_VERSION_MICRO) for $(SYSTEM) system..........."
	@echo ""
        ifneq ($(SYSTEM),$(LASTSYSTEM))
	    @echo system changed from ${LASTSYSTEM} to ${SYSTEM}
	    @${MAKE} clean
	    @${MAKE} cleanmathflags
        endif
	@echo $(SYSTEM) > .make_lastsystem
   else
	@echo ""
	@echo "make: WARNING: value of SYSTEM = $(SYSTEM) not recognised..."
	@echo "=> set the environment variable SYSTEM to one listed "
	@echo "   in build/Makefile and try again"
	@echo ""
	@${MAKE} compilers
	@${MAKE} err;
   endif

checksetup:
   ifeq ($(OBSOLETE_SETUP), yes)
	@echo "make: WARNING: value of SETUP = $(OLDSETUP) is obsolete..."
	@echo "=> setting SETUP = $(SETUP)"
	@echo
   endif
   ifeq ($(KNOWN_SETUP), yes)
	@echo "Using options for "$(SETUP)" setup"
	@echo ""
        ifneq ($(SETUP),$(LASTSETUP))
	    @echo setup changed from ${LASTSETUP} to ${SETUP}
	    @${MAKE} clean
        endif
	@echo $(SETUP) > .make_lastsetup
   else
	@echo "setup '$(SETUP)' not recognised..."
	@echo ""
	@echo "Please set SETUP to one listed in build/Makefile"
	@echo ""
	@echo " e.g.:"
	@echo " make SETUP=sedov"
	@echo " make SETUP=disc"
	@echo " make SETUP=turbdrive"
	@echo ""
	@echo " or:"
	@echo " export SETUP=sedov"
	@echo " make"
	@echo ""
	@echo "You may also wish to consider the following compile-time options:"
	@echo ""
	@echo " DEBUG=yes/no"
	@echo " DOUBLEPRECISION=yes/no"
	@echo " OPENMP=yes/no"
	@echo " ENDIAN=BIG/LITTLE"
	@echo ""
	@${MAKE} err;
   endif

checkparams:
	@echo "Using $(KERNEL) kernel"
   ifeq ($(DEBUG), yes)
	@echo "Debugging flags are ON"
   endif
   ifeq ($(DOUBLEPRECISION), yes)
	@echo "Flags set for DOUBLE PRECISION"
   else
	@echo "Flags set for SINGLE PRECISION"
   endif
   ifeq ($(OPENMP), yes)
	@echo "Compiling in PARALLEL (OpenMP)"
   else
	@echo "Compiling in SERIAL"
   endif
   ifeq ($(ENDIAN), BIG)
	@echo "Flags set for conversion to BIG endian"
   endif
   ifeq ($(ENDIAN), LITTLE)
	@echo "Flags set for conversion to LITTLE endian"
   endif
   ifneq ($(FPPFLAGS),$(LASTFPPFLAGS))
	@echo 'pre-processor flags changed from "'${LASTFPPFLAGS}'" to "'${FPPFLAGS}'"'
	@${MAKE} clean;
	#for x in ../src/*/*.F90; do y=`basename $$x`; rm -f $${y/.F90/.o}; done
   endif
	@echo "Preprocessor flags are "${FPPFLAGS}
	@echo "${FPPFLAGS}" > .make_lastfppflags
   ifneq ($(FFLAGS),$(LASTFFLAGS))
	@echo 'Fortran flags changed from "'${LASTFFLAGS}'" to "'${FFLAGS}'"'
	@${MAKE} clean;
   endif
	@echo "Fortran flags are "${FFLAGS}
	@echo "${FFLAGS}" > .make_lastfflags

checksplash:
   ifneq ("X$(SPLASH_DIR)","X")
	@echo; echo "Compiling SPLASH source files from "$(SPLASH_DIR); echo
   else
	@echo; echo "ERROR: cannot find SPLASH directory needed for some source files - try \"export SPLASH_DIR=${HOME}/splash\""; echo
   endif

checkmcfost:
   ifneq ("X$(MCFOST_DIR)","X")
	@echo; echo "MCFOST directory is "$(MCFOST_DIR); echo;
   else
	@echo; echo "ERROR: cannot find MCFOST directory for linking - set this using MCFOST_DIR"; echo; ${MAKE} err
   endif

checksmol:
   ifneq ("X$(SMOL_DIR)","X")
	@echo; echo "Linking SMOLUCHOWSKY library from "$(SMOL_DIR); echo
   else
	@echo; echo "ERROR: cannot find SMOL_DIR directory needed for Smoluchowsky library - try \"export SMOL_DIR=${HOME}/smol\""; echo
   endif

giza-fortran.o : $(SPLASH_DIR)/giza/interface/giza-fortran.F90 $(SPLASH_DIR)/giza/lib/libgiza.a
	$(FC) $(FFLAGS) -I$(SPLASH_DIR)/giza/include/ -c $< -o $@

compilers:
	@echo "I suggest one of the following, based on detected Fortran compilers..."; echo;
	@if type -p ifort > /dev/null; then echo "make SYSTEM=ifort"; fi;
	@if type -p pathf90 > /dev/null; then echo "make SYSTEM=pathf90"; fi;
	@if type -p pgf90 > /dev/null; then echo "make SYSTEM=pgf90"; fi;
	@if type -p xlf90_r > /dev/null; then echo "make SYSTEM=ukaff1a [uses xlf90_r]"; fi;
	@if type -p gfortran > /dev/null; then echo "make SYSTEM=gfortran"; fi;
	@if type -p g95 > /dev/null; then echo "make SYSTEM=g95"; fi;
	@echo "(end of possible selections)"; echo;

#----------------------------------------------------
# target to automatically include dependencies in Makefile
# relies on the g95 compiler being present
# (does not have to be used for the main compilation)

depends: clean checksetup
	#@echo '*********************************************************************************'
	#@echo 'First run of Makefile -- creating dependency lines using gfortran, writing to .depends'
	#@echo '*********************************************************************************'
	#@gfortran -M -cpp -c ../src/*/*.*90 > .depends
	#@echo '*************************************************************************'
	#@echo 'If no errors above, then Makefile dependencies were created successfully '
	#@echo ' -- be sure to run "make depends" again if you alter code dependencies'
	#@echo '*************************************************************************'
	#@${MAKE} clean

.depends:
	@if type -p gfortran; then touch .depends; ${MAKE} --quiet SETUP=test depends; else echo "warning: no gfortran so dependencies not calculated"; touch .depends; fi;

include .depends

getdims:
	@echo $(MAXP)

err:
	$(error aborting);

clean: cleanlibphantom
	rm -f *.o *.mod phantom-version.h
ifeq ($(KROME),krome)
	rm -f ${KROMEPATH}/build/*.o ${KROMEPATH}/build/*.mod
endif

cleanall: clean cleanmathflags
	cd $(BINDIR); rm -f phantom phantomsetup

cleandist: clean cleanall
	rm -f .make_lastsystem .make_lastsetup .make_lastfppflags .depends

cleanmathflags:
	rm -f .make_mathflags bin/getmathflags<|MERGE_RESOLUTION|>--- conflicted
+++ resolved
@@ -1998,14 +1998,8 @@
           utils_sort.f90 checksetup.f90 set_Bfield.f90 \
           partinject.F90 random.f90 set_disc.F90 set_dust.f90 \
           ${SRCTURB} ${SRCNIMHD} ${SRCCHEM} dust_formation.F90 ptmass_radiation.F90 \
-		    icosahedron.f90 utils_inject.f90 ${SRCINJECT} \
-<<<<<<< HEAD
-          ${SRCTURB} ${SRCNIMHD} ${SRCCHEM} \
-          density_profiles.f90 ptmass.F90 damping.f90 \
-          dust_formation.f90 ptmass_radiation.F90 readwrite_infile.f90 ${MODFILE:.f90=.o}
-=======
+   		    icosahedron.f90 utils_inject.f90 ${SRCINJECT} \
           density_profiles.f90 ptmass.F90 damping.f90 readwrite_infile.f90 ${MODFILE:.f90=.o}
->>>>>>> 13263bae
 OBJMOD2 = ${OBJMOD1:.F90=.o}
 OBJMOD = ${OBJMOD2:.f90=.o}
 OBJDA= ${OBJDUMP} ${OBJMOD} phantom_moddump.o
