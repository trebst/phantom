!--------------------------------------------------------------------------!
! The Phantom Smoothed Particle Hydrodynamics code, by Daniel Price et al. !
! Copyright (c) 2007-2017 The Authors (see AUTHORS)                        !
! See LICENCE file for usage and distribution conditions                   !
! http://users.monash.edu.au/~dprice/phantom                               !
!--------------------------------------------------------------------------!
!+
!  MODULE: initial
!
!  DESCRIPTION:
!   This module initialises (and ends) the run
!
!  REFERENCES: None
!
!  OWNER: Daniel Price
!
!  $Id$
!
!  RUNTIME PARAMETERS: None
!
!  DEPENDENCIES: balance, boundary, centreofmass, checkoptions, checksetup,
!    chem, cooling, cpuinfo, densityforce, deriv, dim, domain, dust,
!    energies, eos, evwrite, externalforces, fastmath, forcing, h2cooling,
!    initial_params, io, io_summary, linklist, mf_write, mpi, mpiutils,
!    nicil, nicil_sup, omputils, options, part, photoevap, ptmass,
!    readwrite_dumps, readwrite_infile, setup, sort_particles,
!    step_lf_global, timestep, timestep_ind, timestep_sts, timing, units,
!    writegitinfo, writeheader
!+
!--------------------------------------------------------------------------
module initial
#ifdef MPI
 use mpi
#endif
 implicit none
 public :: initialise,startrun,endrun
 real(kind=4), private :: twall_start, tcpu_start

 private

contains

!----------------------------------------------------------------
!+
!  short initialisation routine that should be called
!  by any utility which will subsequently call derivs
!+
!----------------------------------------------------------------
subroutine initialise()
 use dim, only:dimid=>modid,maxp
 use io,               only:fatal,die,id,master,nprocs,ievfile
#ifdef FINVSQRT
 use fastmath,         only:testsqrt
#endif
 use omputils,         only:init_omp,info_omp
 use options,          only:optid=>modid,set_default_options
 use part,             only:partid=>modid,maxBevol
 use units,            only:set_units
 use boundary,         only:set_boundary
 use writeheader,      only:write_codeinfo
 use writegitinfo,     only:write_gitinfo
 use evwrite,          only:init_evfile
 use domain,           only:domid=>modid,init_domains
 use densityforce,     only:denid=>modid
 use deriv,            only:derivid=>modid
 use externalforces,   only:extid=>modid
 use linklist,         only:linkid=>modid
 use readwrite_infile, only:inid=>modid
 use readwrite_dumps,  only:dumpid=>modid
 use step_lf_global,   only:stepid=>modid
 use cpuinfo,          only:print_cpuinfo
 use checkoptions,     only:check_compile_time_settings

 integer :: ierr
!
!--write 'PHANTOM' and code version
!
 if (id==master) call write_codeinfo(6)
!
!--print info on compile
!
 if (id==master) then
    write(*,"(20(/,1x,a),/)") 'Compiled with module versions:', &
         trim(dimid),trim(denid),trim(stepid),trim(derivid), &
         trim(partid),trim(extid),trim(dumpid),trim(inid), &
         trim(optid),trim(linkid),trim(domid)
 endif
!
!--write info on latest git commit
!
 if (id==master) call write_gitinfo(6)
!
!--check that it is OK to use fast sqrt functions
!  on this architecture
!
#ifdef FINVSQRT
 if (id==master) write(*,"(1x,a)") 'checking fast inverse sqrt...'
 call testsqrt(ierr,(id==master))
 if (ierr /= 0) call die
 if (id==master) write(*,"(1x,a,/)") 'done'
#else
 if (id==master) write(*,"(1x,a)") 'Using NATIVE inverse sqrt'
#endif

!
!--set units and default options
!
 call set_units
 call set_default_options
 call set_boundary
 call init_evfile(ievfile,'testlog',.false.)
!
!--check compile-time settings are OK
!
 call check_compile_time_settings(ierr)
 if (ierr /= 0) call fatal('initialise','incompatible compile-time settings')
!
!--initialise openMP things if required
!
 if (id==master) call print_cpuinfo()
 if (id==master) call info_omp
 call init_omp
!
!--initialise MPI domains
!
 call init_domains(nprocs)

 return
end subroutine initialise

!----------------------------------------------------------------
!+
!  routine which starts a Phantom run
!+
!----------------------------------------------------------------
subroutine startrun(infile,logfile,evfile,dumpfile)
 use mpiutils,         only:reduce_mpi,waitmyturn,endmyturn,reduceall_mpi,barrier_mpi
 use dim,              only:maxp,maxalpha,maxvxyzu,nalpha,mhd
 use deriv,            only:derivs
 use evwrite,          only:init_evfile,write_evfile,write_evlog
 use io,               only:idisk1,iprint,ievfile,error,iwritein,flush_warnings,&
                            die,fatal,id,master,nprocs,real4,warning
 use externalforces,   only:externalforce,initialise_externalforces,update_externalforce,&
                            externalforce_vdependent
 use options,          only:iexternalforce,damp,alpha,icooling,use_dustfrac
 use readwrite_infile, only:read_infile,write_infile
 use readwrite_dumps,  only:read_dump,write_fulldump
 use part,             only:npart,xyzh,vxyzu,fxyzu,fext,divcurlv,divcurlB,Bevol,dBevol,&
                            npartoftype,maxtypes,alphaind,ntot, &
                            maxphase,iphase,isetphase,iamtype, &
                            nptmass,xyzmh_ptmass,vxyz_ptmass,fxyz_ptmass,igas,massoftype,&
                            epot_sinksink,get_ntypes,isdead_or_accreted,dustfrac,ddustfrac,&
<<<<<<< HEAD
                            set_boundaries_to_active,n_R,n_electronT,dustevol,rhoh,iboundary
#ifdef GR
 use part,             only:pxyzu,dens,gradh
 use cons2prim,        only:primitive_to_conservative
 use eos,              only:equationofstate,ieos
 use extern_gr,        only:get_grforce
 use densityforce,     only:densityiterate
 use linklist,         only:set_linklist
#endif
=======
                            set_boundaries_to_active,n_R,n_electronT,dustevol,rhoh,gradh, &
                            Bevol,Bxyz
 use densityforce,     only:densityiterate
 use linklist,         only:set_linklist
>>>>>>> 3e51ba30
#ifdef PHOTO
 use photoevap,        only:set_photoevap_grid
#endif
#ifdef NONIDEALMHD
 use units,            only:utime,udist,umass,unit_Bfield
 use nicil,            only:nicil_initialise
 use nicil_sup,        only:use_consistent_gmw
#endif
 use ptmass,           only:init_ptmass,get_accel_sink_gas,get_accel_sink_sink, &
                            r_crit,r_crit2,rho_crit,rho_crit_cgs
 use timestep,         only:time,dt,dtextforce,C_force,dtmax, &
                            rho_dtthresh,rho_dtthresh_cgs,dtmax_rat0,mod_dtmax,mod_dtmax_now
 use timing,           only:get_timings
#ifdef RESET_COFM
 use centreofmass,     only:reset_centreofmass
#endif
#ifdef SORT
 use sort_particles,   only:sort_part
#endif
#ifdef IND_TIMESTEPS
 use timestep,         only:dtmax
 use timestep_ind,     only:istepfrac,ibinnow,maxbins,init_ibin
 use part,             only:ibin,ibin_old,ibin_wake,alphaind
 use readwrite_dumps,  only:dt_read_in
#else
 use timestep,         only:dtcourant,dtforce
#endif
#ifdef STS_TIMESTEPS
 use timestep,         only:dtdiff
#endif
 use timestep_sts,     only:sts_initialise
#ifdef DRIVING
 use forcing,          only:init_forcing
#endif
#ifdef DUST
 use dust,             only:init_drag
#endif
#ifdef MFLOW
 use mf_write,         only:mflow_write,mflow_init
 use io,               only:imflow
#endif
#ifdef VMFLOW
 use mf_write,         only:vmflow_write,vmflow_init
 use io,               only:ivmflow
#endif
#ifdef BINPOS
 use mf_write,         only:binpos_write,binpos_init
 use io,               only:ibinpos,igpos
#endif
#ifdef MPI
 use balance,          only:balancedomains
 use domain,           only:ibelong
#endif
 use writeheader,      only:write_codeinfo,write_header
 use eos,              only:gamma,polyk,ieos,init_eos
 use part,             only:hfact,h2chemistry
 use setup,            only:setpart
 use checksetup,       only:check_setup
 use h2cooling,        only:coolinmo
 use cooling,          only:init_cooling
 use chem,             only:init_chem
 use cpuinfo,          only:print_cpuinfo
 use io_summary,       only:summary_initialise
 use units,            only:unit_density
 use centreofmass,     only:get_centreofmass
 use energies,         only:etot,angtot,totmom,mdust,xyzcom
 use initial_params,   only:get_conserv,etot_in,angtot_in,totmom_in,mdust_in,xyzcom_in
 character(len=*), intent(in)  :: infile
 character(len=*), intent(out) :: logfile,evfile,dumpfile
 integer         :: ierr,i,j,idot,nerr,nwarn
 integer(kind=8) :: npartoftypetot(maxtypes)
 real            :: poti,dtf,hfactfile,fextv(3)
 real            :: hi,pmassi,rhoi1
 real            :: dtsinkgas,dtsinksink,fonrmax,dtphi2,dtnew_first,dummy(3)
 real            :: stressmax
#ifdef NONIDEALMHD
 real            :: gmw_old,gmw_new
#endif
 integer         :: itype,iposinit,ipostmp,ntypes,nderivinit
 logical         :: iexist
 integer :: ncount(maxtypes)
 character(len=len(dumpfile)) :: dumpfileold,fileprefix
#ifdef GR
 real :: pi,pondensi,spsoundi,stressmax
#endif

!
!--do preliminary initialisation
!
 call initialise
!
!--read parameters from the infile
!
 call read_infile(infile,logfile,evfile,dumpfile)
!
!--initialise alpha's (after the infile has been read)
!
 if (maxalpha==maxp) then
    alphaind(:,:) = real4(alpha)
 endif
!
!--initialise log output
!
 if (iprint /= 6 .and. id==master) then
    open(unit=iprint,file=logfile,form='formatted',status='replace')
!
!--write opening "splash screen" to logfile
!
    call write_codeinfo(iprint)
    call print_cpuinfo(iprint)
 endif
 if (id==master) write(iprint,"(a)") ' starting run '//trim(infile)

 if (id==master) call write_header(1,infile,evfile,logfile,dumpfile)
!
!--read particle setup from dumpfile
!
 if (trim(dumpfile)=='setup') then
    write(iprint,"(72('-'))")
    idot = index(infile,'.in')
    if (idot <= 1) idot = len_trim(infile)
    dumpfile = infile(1:idot-1)//'_00000.tmp'
    fileprefix = infile(1:idot-1)
    write(iprint,"(72('-'))")
    call setpart(id,npart,npartoftype,xyzh,massoftype,vxyzu,polyk,gamma,hfact,time,fileprefix)
    call check_setup(nerr,nwarn) ! sanity check output of setpart
    if (nwarn > 0) call warning('initial','warnings during particle setup',var='warnings',ival=nwarn)
    if (nerr > 0)  call fatal('initial','errors in particle setup',var='errors',ival=nerr)
 else
    call read_dump(trim(dumpfile),time,hfactfile,idisk1,iprint,id,nprocs,ierr)
    if (ierr /= 0) call fatal('initial','error reading dumpfile')
    call check_setup(nerr,nwarn,restart=.true.) ! sanity check what has been read from file
    if (nwarn > 0) call warning('initial','warnings from particle data in file',var='warnings',ival=nwarn)
    if (nerr > 0)  call fatal('initial','errors in particle data from file',var='errors',ival=nerr)
 endif

!
!--initialise values for non-ideal MHD
!
#ifdef NONIDEALMHD
 call nicil_initialise(utime,udist,umass,unit_Bfield,ierr,iprint,iprint)
 if (ierr/=0) call fatal('initial','error initialising nicil (the non-ideal MHD library)')
 call use_consistent_gmw(ierr,gmw_old,gmw_new)
 if (ierr/=0) write(iprint,'(2(a,Es18.7))')' initial: Modifying mean molecular mass from ',gmw_old,' to ',gmw_new
#endif
 n_R         = 0.0
 n_electronT = 0.0
!
!--Initialise and verify parameters for super-timestepping
!
#ifdef STS_TIMESTEPS
 call sts_initialise(ierr,dtdiff)
 if (ierr > 0) call fatal('initial','supertimestep: nu > 1 or < 0 or NaN.')
#endif
!
!--initialise the equation of state
!  (must be done AFTER the units are known & AFTER mu is calculated in non-ideal MHD)
!
 call init_eos(ieos,ierr)
 if (ierr /= 0) call fatal('initial','error initialising equation of state')
!
!--Initialise values for summary array
 call summary_initialise

!
!--get total number of particles (on all processors)
!
 ntot           = reduceall_mpi('+',npart)
 npartoftypetot = reduce_mpi('+',npartoftype)
 if (id==master) write(iprint,"(a,i12)") ' npart total   = ',ntot
 if (npart > 0) then
    if (id==master .and. maxalpha==maxp)  write(iprint,*) 'mean alpha  initial: ',sum(alphaind(1,1:npart))/real(npart)
 endif

 if (sum(npartoftype) /= npart) then
    print *, 'npartoftype = ', npartoftype(1:maxtypes)
    print *, 'npart = ', npart
    call fatal('setup','sum of npartoftype  /=  npart')
 endif

#ifdef DRIVING
!
!--initialise turbulence driving
!
 if (id==master) write(iprint,*) 'waiting on input for turbulent driving...'
 call init_forcing(dumpfile,infile,time)
#endif

#ifdef DUST
 call init_drag(ierr)
 if (ierr /= 0) call fatal('initial','error initialising drag coefficients')
#endif

!
!--initialise cooling function
!
 if (h2chemistry) then
    if (icooling > 0) then
       if (id==master) write(iprint,*) 'initialising cooling function...'
       call init_chem()
       call coolinmo()
    endif
 elseif (icooling > 0) then
    call init_cooling(ierr)
    if (ierr /= 0) call fatal('initial','error initialising cooling')
 endif

 if (damp > 0. .and. any(abs(vxyzu(1:3,:)) > tiny(0.)) .and. abs(time) < tiny(time)) then
    call error('setup','damping on: setting non-zero velocities to zero')
    vxyzu(1:3,:) = 0.
 endif
!
!--Check that the numbers of each type add up correctly
!
 if (maxphase == maxp) then
    ncount(:) = 0
    do i=1,npart
       itype = iamtype(iphase(i))
       if (itype < 1 .or. itype > maxtypes) then
          call fatal('initial','unknown value for itype from iphase array',i,var='iphase',ival=int(iphase(i)))
       else
          ncount(itype) = ncount(itype) + 1
       endif
    enddo
    if (any(ncount /= npartoftype)) then
       write(iprint,*) 'ncount,',ncount,'npartoftype,',npartoftype
       call fatal('initial','sum of types in iphase is not equal to npartoftype')
    endif
 endif

!
!--The code works in B/rho as its conservative variable, but writes B to dumpfile
!  So we now convert our primitive variable read, B, to the conservative B/rho
!  This necessitates computing the density sum.
!
 if (mhd) then
    if (npart > 0) then
       call set_linklist(npart,npart,xyzh,vxyzu)
       fxyzu = 0.
       call densityiterate(2,npart,npart,xyzh,vxyzu,divcurlv,divcurlB,Bevol,stressmax,&
                              fxyzu,fext,alphaind,gradh)
    endif

    ! now convert to B/rho
    do i=1,npart
       itype      = iamtype(iphase(i))
       hi         = xyzh(4,i)
       pmassi     = massoftype(itype)
       rhoi1      = 1.0/rhoh(hi,pmassi)
       if (i == 1) print *, rhoi1
       Bevol(1,i) = Bxyz(1,i) * rhoi1
       Bevol(2,i) = Bxyz(2,i) * rhoi1
       Bevol(3,i) = Bxyz(3,i) * rhoi1
    enddo
 endif


#ifdef IND_TIMESTEPS
 ibin(:)       = 0
 ibin_old(:)   = 0
 ibin_wake(:)  = 0
 if (dt_read_in) call init_ibin(npart,dtmax)
 istepfrac     = 0
 ibinnow       = 0
#else
 dtcourant = huge(dtcourant)
 dtforce   = huge(dtforce)
#endif

!
!--balance domains prior to starting calculation
!  (make sure this is called AFTER iphase has been set)
!
#ifdef MPI
 do i=1,npart
    ibelong(i) = id
 enddo
 call balancedomains(npart)
#endif

!
!--check that sorting is allowed
!  and if so sort particles
!
#ifdef SORT
 call sort_part()
#endif

!
!--set up photoevaporation grid, define relevant constants, etc.
!
#ifdef PHOTO
 call set_photoevap_grid
#endif
!
!--get timestep for external forces
!
 dtextforce = huge(dtextforce)
 fext(:,:)  = 0.

#ifdef GR
 ! --- Need rho computed by sum to do primitive to conservative, since dens is not read from file
 if (npart>0) then
    call set_linklist(npart,npart,xyzh,vxyzu)
    fxyzu = 0.
    call densityiterate(2,npart,npart,xyzh,vxyzu,divcurlv,divcurlB,Bevol,stressmax,&
                              fxyzu,fext,alphaind,gradh)
 endif
 call primitive_to_conservative(npart,xyzh,vxyzu,dens,pxyzu,use_dens=.false.)
 if (iexternalforce > 0) then
    call initialise_externalforces(iexternalforce,ierr)
    if (ierr /= 0) call fatal('initial','error in external force settings/initialisation')
    !$omp parallel do default(none) &
    !$omp shared(npart,xyzh,vxyzu,dens,fext,iexternalforce,ieos,C_force) &
    !$omp private(i,dtf,spsoundi,pondensi,pi) &
    !$omp reduction(min:dtextforce)
    do i=1,npart
       if (.not.isdead_or_accreted(xyzh(4,i))) then
          call equationofstate(ieos,pondensi,spsoundi,dens(i),xyzh(1,i),xyzh(2,i),xyzh(3,i),vxyzu(4,i))
          pi = pondensi*dens(i)
          call get_grforce(xyzh(1:3,i),vxyzu(1:3,i),dens(i),vxyzu(4,i),pi,fext(1:3,i),dtf)
          dtextforce = min(dtextforce,C_force*dtf)
       endif
    enddo
    !$omp end parallel do
    write(iprint,*) 'dt(extforce)  = ',dtextforce
 endif
#else
 if (iexternalforce > 0) then
    call initialise_externalforces(iexternalforce,ierr)
    call update_externalforce(iexternalforce,time,0.)
    if (ierr /= 0) call fatal('initial','error in external force settings/initialisation')
    !$omp parallel do default(none) &
    !$omp shared(npart,xyzh,vxyzu,fext,time,iexternalforce,C_force) &
    !$omp private(i,poti,dtf,fextv) &
    !$omp reduction(min:dtextforce)
    do i=1,npart
       if (.not.isdead_or_accreted(xyzh(4,i))) then
          call externalforce(iexternalforce,xyzh(1,i),xyzh(2,i),xyzh(3,i), &
                              xyzh(4,i),time,fext(1,i),fext(2,i),fext(3,i),poti,dtf,i)
          dtextforce = min(dtextforce,C_force*dtf)
          ! add velocity-dependent part
          call externalforce_vdependent(iexternalforce,xyzh(1:3,i),vxyzu(1:3,i),fextv,poti)
          fext(1:3,i) = fext(1:3,i) + fextv
       endif
    enddo
    !$omp end parallel do
    write(iprint,*) 'dt(extforce)  = ',dtextforce
 endif
#endif

!
!-- Set external force to zero on boundary particles
!
 if (maxphase==maxp) then
!$omp parallel do default(none) &
!$omp shared(npart,fext,iphase) private(i)
    do i=1,npart
       if(iamtype(iphase(i))==iboundary) fext(:,i)=0.
    enddo
!$omp end parallel do
 endif
!
!--get timestep and forces for sink particles
!
 dtsinkgas    = huge(dtsinkgas)
 r_crit2      = r_crit*r_crit
 rho_crit     = rho_crit_cgs/unit_density
 rho_dtthresh = rho_dtthresh_cgs/unit_density
 if (nptmass > 0) then
    write(iprint,"(a,i12)") ' nptmass       = ',nptmass

    ! compute initial sink-sink forces and get timestep
    call get_accel_sink_sink(nptmass,xyzmh_ptmass,fxyz_ptmass,epot_sinksink,dtsinksink,&
                             iexternalforce,time)
    dtsinksink = C_force*dtsinksink
    write(iprint,*) 'dt(sink-sink) = ',dtsinksink
    dtextforce = min(dtextforce,dtsinksink)

    ! compute initial sink-gas forces and get timestep
    pmassi = massoftype(igas)
    ntypes = get_ntypes(npartoftype)
    do i=1,npart
       if (.not.isdead_or_accreted(xyzh(4,i))) then
          if (ntypes > 1 .and. maxphase==maxp) then
             pmassi = massoftype(iamtype(iphase(i)))
          endif
          call get_accel_sink_gas(nptmass,xyzh(1,i),xyzh(2,i),xyzh(3,i),xyzh(4,i),xyzmh_ptmass, &
                   fext(1,i),fext(2,i),fext(3,i),poti,pmassi,fxyz_ptmass,fonrmax,dtphi2)
          dtsinkgas = min(dtsinkgas,C_force*1./sqrt(fonrmax),C_force*sqrt(dtphi2))
       endif
    enddo
    write(iprint,*) 'dt(sink-gas)  = ',dtsinkgas
    dtextforce = min(dtextforce,dtsinkgas)
 endif
 call init_ptmass(nptmass,logfile,dumpfile)
!
!--calculate (all) derivatives the first time around
!
 dtnew_first = dtmax  ! necessary in case ntot = 0
 nderivinit = 1
 ! call derivs twice with Cullen-Dehnen switch to update accelerations
 if (maxalpha==maxp .and. nalpha >= 0) nderivinit = 2
 do j=1,nderivinit
    if (ntot > 0) call derivs(1,npart,npart,xyzh,vxyzu,fxyzu,fext,divcurlv,divcurlB,&
                              Bevol,dBevol,dustfrac,ddustfrac,time,0.,dtnew_first&
#ifdef GR
                              ,pxyzu,dens)
#else
    )
#endif
    if (use_dustfrac) then
       ! set s = sqrt(eps/(1-eps)) from the initial dustfrac setting now we know rho
       do i=1,npart
          if (.not.isdead_or_accreted(xyzh(4,i))) then
             dustevol(i) = sqrt(dustfrac(i)/(1.-dustfrac(i)))
          endif
       enddo
    endif
 enddo
 if (nalpha >= 2) then
    !$omp parallel do private(i)
    do i=1,npart
       alphaind(1,i) = max(alphaind(1,i),alphaind(2,i)) ! set alpha = max(alphaloc,alpha)
    enddo
 endif
 set_boundaries_to_active = .false.
!
!--set initial timestep
!
#ifndef IND_TIMESTEPS
 dt = dtnew_first
 if (id==master) then
    write(iprint,*) 'dt(forces)    = ',dtforce
    write(iprint,*) 'dt(courant)   = ',dtcourant
    write(iprint,*) 'dt initial    = ',dt
 endif
#endif
!
!--Set parameters to allow for reduction of dtmax
!  (if mod_dtmax_now=true, then rhomax > rho_dtthresh and we do not want to decrease dt)
!
 if (rho_dtthresh > 0.0 .and. .not. mod_dtmax_now .and. dtmax_rat0 > 1) then
    dtmax_rat0 = int(2**(int(log(real(dtmax_rat0)-1.0)/log(2.0))+1)) ! ensure that dtmax_rat0 is a power of 2
 else
    mod_dtmax     = .false.
    mod_dtmax_now = .false.
 endif
!
!--Calculate current centre of mass (required for rotational energies)
!
 call get_centreofmass(xyzcom,dummy,npart,xyzh,vxyzu,nptmass,xyzmh_ptmass,vxyz_ptmass)
!
!--write second header to logfile/screen
!
 if (id==master) call write_header(2,infile,evfile,logfile,dumpfile,ntot)

 call init_evfile(ievfile,evfile,.true.)
 call write_evfile(time,dt)
 if (id==master) call write_evlog(iprint)
#ifdef MFLOW
 call mflow_init(imflow,evfile,infile) !take evfile in input to create string.mf
 call mflow_write(time, dt)
#endif

#ifdef VMFLOW
 call vmflow_init(ivmflow,evfile,infile) !take evfile in input to create string_v.mflowv
 call vmflow_write(time, dt)
#endif

#ifdef BINPOS
 call binpos_init(ibinpos,evfile) !take evfile in input to create string.binpos
 call binpos_write(time, dt)
#endif
!
!--Set initial values for continual verification of conservation laws
!  get_conserve=0.5: update centre of mass only; get_conserve=1: update all; get_conserve=-1: update none
!
 if (get_conserv > 0.0) then
    xyzcom_in = xyzcom
    if (get_conserv > 0.75) then
       etot_in   = etot
       angtot_in = angtot
       totmom_in = totmom
       mdust_in  = mdust
       write(iprint,'(1x,a)') 'Setting initial values to verify conservation laws:'
    else
       write(iprint,'(1x,a)') 'Reading initial values to verify conservation laws from previous run; resetting centre of mass:'
    endif
    get_conserv = -1.
 else
    write(iprint,'(1x,a)') 'Reading initial values to verify conservation laws from previous run:'
 endif
 write(iprint,'(2x,a,es18.6)')   'Initial total energy:     ', etot_in
 write(iprint,'(2x,a,es18.6)')   'Initial angular momentum: ', angtot_in
 write(iprint,'(2x,a,es18.6)')   'Initial linear momentum:  ', totmom_in
 write(iprint,'(2x,a,3es18.6)')  'Initial centre of mass:   ', xyzcom_in
#ifdef DUST
 write(iprint,'(2x,a,es18.6,/)') 'Initial dust mass:        ', mdust_in
#endif
!
!--write initial conditions to output file
!  if the input file ends in .tmp or .init
!
 iposinit = index(dumpfile,'.init')
 ipostmp  = index(dumpfile,'.tmp')
 if (iposinit > 0 .or. ipostmp > 0) then
    dumpfileold = dumpfile
    if (iposinit > 0) then
       dumpfile = trim(dumpfile(1:iposinit-1))
    else
       dumpfile = trim(dumpfile(1:ipostmp-1))
    endif
    call write_fulldump(time,trim(dumpfile))
    if (id==master) call write_infile(infile,logfile,evfile,trim(dumpfile),iwritein,iprint)
    !
    !  delete temporary dump file
    !
    call barrier_mpi() ! Ensure all procs have read temp file before deleting
    inquire(file=trim(dumpfileold),exist=iexist)
    if (id==master .and. iexist) then
       write(iprint,"(/,a,/)") ' ---> DELETING temporary dump file '//trim(dumpfileold)//' <---'
       open(unit=idisk1,file=trim(dumpfileold),status='old')
       close(unit=idisk1,status='delete')
    endif
 endif

 if (id==master) then
    call flush_warnings()
    call flush(iprint)
!
!--get starting cpu time
!
    call get_timings(twall_start,tcpu_start)
 endif

 return
end subroutine startrun

!----------------------------------------------------------------
!+
!  This module ends the run (prints footer and closes log).
!  Only called by master thread.
!+
!----------------------------------------------------------------

subroutine endrun
 use io,       only:iprint,ievfile,iscfile,ipafile,imflow,ivmflow,ibinpos,igpos
 use timing,   only:printused
 use part,     only:nptmass
 use eos,      only:ieos,finish_eos
 use ptmass,   only:finish_ptmass
 integer           :: ierr
 character(len=10) :: finishdate, finishtime


 call finish_eos(ieos,ierr)

 write (iprint,"(/,'>',74('_'),'<')")
!
!--print time and date of finishing
!
 call date_and_time(finishdate,finishtime)
 finishdate = finishdate(7:8)//'/'//finishdate(5:6)//'/'//finishdate(1:4)
 finishtime = finishtime(1:2)//':'//finishtime(3:4)//':'//finishtime(5:)
 write(iprint,"(/,' Run finished on ',a,' at ',a,/)") finishdate,finishtime
!
!--print out total code timings:
!
 call printused(twall_start,'Total wall time:',iprint)

 write(iprint,40)
40 format(/, &
   6x,' |   |           |               | |   _|       | |         ',/, &
   6x,' __| __ \   _` | __|  __|   _` | | |  |    _ \  | |  /  __| ',/, &
   6x,' |   | | | (   | |  \__ \  (   | | |  __| (   | |   < \__ \ ',/, &
   6x,'\__|_| |_|\__,_|\__|____/ \__,_|_|_| _|  \___/ _|_|\_\____/ ',/)

 write (iprint,"('>',74('_'),'<')")
!
!--close ev, log& ptmass-related files
!
 close(unit=ievfile)
 close(unit=iprint)
 close(unit=imflow)  ! does not matter if not open
 close(unit=ivmflow)
 close(unit=ibinpos)
 close(unit=igpos)

 if (iscfile > 0) close(unit=iscfile)
 if (ipafile > 0) close(unit=ipafile)

 call finish_ptmass(nptmass)

end subroutine endrun

end module initial<|MERGE_RESOLUTION|>--- conflicted
+++ resolved
@@ -150,22 +150,16 @@
                             maxphase,iphase,isetphase,iamtype, &
                             nptmass,xyzmh_ptmass,vxyz_ptmass,fxyz_ptmass,igas,massoftype,&
                             epot_sinksink,get_ntypes,isdead_or_accreted,dustfrac,ddustfrac,&
-<<<<<<< HEAD
-                            set_boundaries_to_active,n_R,n_electronT,dustevol,rhoh,iboundary
+                            set_boundaries_to_active,n_R,n_electronT,dustevol,rhoh,gradh,iboundary, &
+                            Bevol,Bxyz
+ use densityforce,     only:densityiterate
+ use linklist,         only:set_linklist
 #ifdef GR
- use part,             only:pxyzu,dens,gradh
+ use part,             only:pxyzu,dens
  use cons2prim,        only:primitive_to_conservative
  use eos,              only:equationofstate,ieos
  use extern_gr,        only:get_grforce
- use densityforce,     only:densityiterate
- use linklist,         only:set_linklist
-#endif
-=======
-                            set_boundaries_to_active,n_R,n_electronT,dustevol,rhoh,gradh, &
-                            Bevol,Bxyz
- use densityforce,     only:densityiterate
- use linklist,         only:set_linklist
->>>>>>> 3e51ba30
+#endif
 #ifdef PHOTO
  use photoevap,        only:set_photoevap_grid
 #endif
