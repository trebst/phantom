--- conflicted
+++ resolved
@@ -89,11 +89,8 @@
                           isdead_or_accreted,rhoh,dhdrho,&
                           iphase,iamtype,massoftype,maxphase,igas,mhd,maxBevol,&
                           switches_done_in_derivs,iboundary,get_ntypes,npartoftype,&
-<<<<<<< HEAD
-                          dustfrac,dustevol,ddustfrac,alphaind,nptmass,dustprop,ddustprop,dustproppred
-=======
-                          dustfrac,dustevol,ddustfrac,temperature,alphaind,nptmass,store_temperature
->>>>>>> a1cab701
+                          dustfrac,dustevol,ddustfrac,temperature,alphaind,nptmass,store_temperature,&
+						  dustprop,ddustprop,dustproppred
  use eos,            only:get_spsound
  use options,        only:avdecayconst,alpha,ieos,alphamax
  use deriv,          only:derivs
@@ -295,11 +292,7 @@
  if ((iexternalforce /= 0 .or. nptmass > 0) .and. id==master .and. iverbose >= 2) &
    write(iprint,"(a,f14.6,/)") '> full step            : t=',timei
  if (npart > 0) call derivs(1,npart,nactive,xyzh,vpred,fxyzu,fext,divcurlv,&
-<<<<<<< HEAD
-                     divcurlB,Bpred,dBevol,dustproppred,ddustprop,dustfrac,ddustfrac,timei,dtsph,dtnew)
-=======
-                     divcurlB,Bpred,dBevol,dustfrac,ddustfrac,temperature,timei,dtsph,dtnew)
->>>>>>> a1cab701
+                     divcurlB,Bpred,dBevol,dustproppred,ddustprop,dustfrac,ddustfrac,temperature,timei,dtsph,dtnew)
 !
 ! if using super-timestepping, determine what dt will be used on the next loop
 !
@@ -464,14 +457,9 @@
 !
 !   get new force using updated velocity: no need to recalculate density etc.
 !
-<<<<<<< HEAD
-       call derivs(2,npart,nactive,xyzh,vpred,fxyzu,fext,divcurlv,divcurlB,Bpred,dBevol,dustproppred,ddustprop,&
-	        dustfrac,ddustfrac,timei,dtsph,dtnew)
-=======
        call derivs(2,npart,nactive,xyzh,vpred,fxyzu,fext,divcurlv,divcurlB, &
-                     Bpred,dBevol,dustfrac,ddustfrac,temperature,timei,dtsph,dtnew)
->>>>>>> a1cab701
-
+                     Bpred,dBevol,dustproppred,ddustprop,dustfrac,ddustfrac,&
+					 temperature,timei,dtsph,dtnew)
     endif
 
  enddo iterations
