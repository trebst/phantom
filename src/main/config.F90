--- conflicted
+++ resolved
@@ -86,11 +86,7 @@
 
  ! xpartveci
  integer, parameter :: maxxpartvecidens = 14
-<<<<<<< HEAD
- integer, parameter :: maxxpartveciforce = 46
-=======
- integer, parameter :: maxxpartveciforce = 47
->>>>>>> 17b37499
+ integer, parameter :: maxxpartveciforce = 48
 
  ! cell storage
  integer, parameter :: maxprocs = 32
