--- conflicted
+++ resolved
@@ -330,13 +330,8 @@
     itemp = 1
     dtemp = 0d0
  elseif (temp  >  tmax) then
-<<<<<<< HEAD
-   itemp = nmd
-   dtemp = 0d0
-=======
     itemp = nmd
-    dtemp = temp - temptab(itemp)
->>>>>>> ef15e0b7
+    dtemp = 0d0
  else
     itemp = int(log10(temp) / dtlog) + 1
     if (itemp  <=  0 .or. itemp  >  nmd) then
