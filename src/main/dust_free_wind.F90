--- conflicted
+++ resolved
@@ -37,7 +37,7 @@
 
  ! input parameters
  real :: Mstar_cgs, Rstar_cgs, wind_gamma, Mdot_cgs, wind_temperature
- real :: u_to_temperature_ratio, wind_alpha
+ real :: u_to_temperature_ratio
 
  ! wind properties
  type wind_state
@@ -48,15 +48,14 @@
  end type wind_state
 contains
 
-subroutine setup_wind(Mstar_in, Rstar_cg, Mdot_in, u_to_T, alpha_in, Twind)
+subroutine setup_wind(Mstar_in, Rstar_cg, Mdot_in, u_to_T, Twind)
  use units,        only:umass,utime
  use physcon,      only:c,solarm,years
  use eos,          only:gamma
 
- real, intent(in) :: Mstar_in, Rstar_cg, Mdot_in, u_to_T, alpha_in, Twind
+ real, intent(in) :: Mstar_in, Rstar_cg, Mdot_in, u_to_T, Twind
 
  Mstar_cgs = Mstar_in*solarm
- wind_alpha = alpha_in
  wind_gamma = gamma
  wind_temperature = Twind
  Mdot_cgs = Mdot_in * umass/utime
@@ -75,6 +74,7 @@
  use physcon,        only:pi,Rg
  use io,             only:fatal
  use eos,            only:gmw
+ use ptmass_radiation, only:alpha_rad
 #ifndef ISOTHERMAL
  use cooling,        only:calc_cooling_rate
  use options,        only:icooling
@@ -99,7 +99,7 @@
  state%v = v0
  state%a = 0.
  state%Tg = T0
- state%alpha = wind_alpha
+ state%alpha = alpha_rad
  state%dalpha_dr = 0.
  state%gamma = wind_gamma
  state%mu = gmw
@@ -240,224 +240,4 @@
  !rho = Mdot_cgs *utime/(umass*4.*pi*r**2*v)
 end subroutine dust_free_wind_profile
 
-<<<<<<< HEAD
-!-----------------------------------------------------------------------
-!
-!  Determine the initial wind speed for a trans-sonic solution
-!
-!-----------------------------------------------------------------------
-subroutine get_initial_wind_speed(r0, T0, v0, sonic, stype)
-!all quantities in cgs
- use timestep, only:tmax
- use io,       only:fatal,iverbose
- use units,    only:utime,udist
- use eos,      only:gmw
- use physcon,  only:Rg,Gg,au,years
- integer, intent(in) :: stype
- real, intent(in) :: r0, T0
- real, intent(inout) :: v0
- real, intent(out) :: sonic(8)
-
- type(wind_state) :: state
-
- real :: v0min, v0max, v0last, vesc, cs, Rs, alpha_max,vin
- integer, parameter :: ncount_max = 20
- integer :: icount
- character(len=*), parameter :: label = 'get_initial_wind_speed'
-
- vesc = sqrt(2.*Gg*Mstar_cgs*(1.-wind_alpha)/r0)
- cs   = sqrt(wind_gamma*Rg*T0/gmw)
- vin  = cs*(vesc/2./cs)**2*exp(-(vesc/cs)**2/2.+1.5)
- Rs   = Gg*Mstar_cgs*(1.-wind_alpha)/(2.*cs*cs)
- if (iverbose>0) then
-    if (vesc> 1.d-100) then
-       alpha_max = 1.-(2.*cs/vesc)**2
-    else
-       alpha_max = 0.
-    endif
-    print *, "[get_initial_wind_speed] Looking for initial velocity."
-    print *, ' * stype      = ',stype
-    print *, ' * unit(au)   = ',udist/au
-    print *, ' * Mstar      = ',Mstar_cgs/1.9891d33
-    print *, ' * Twind      = ',T0
-#ifndef ISOTHERMAL
-    print *, ' * Rstar(au)  = ',Rstar_cgs/1.496d13
-    print *, ' * Mdot       = ',Mdot_cgs/6.30303620274d25
-    print *, ' * r0(au)     = ',r0/1.496d13,r0/69600000000.
-    print *, ' * gamma      = ',wind_gamma
-#else
-    print *, ' * Rstar (Ro) = ',r0/69600000000.,Rstar_cgs/69600000000.
-#endif
-    print *, ' * mu         = ',gmw
-    print *, ' * cs  (km/s) = ',cs/1e5
-    print *, ' * vesc(km/s) = ',vesc/1e5
-    print *, ' * v0  (km/s) = ',vin/1e5
-    print *, ' * alpha      = ',wind_alpha
-    print *, ' * alpha_max  = ',alpha_max
-    print *, ' * tend (s)   = ',tmax*utime,tmax*utime/years
- endif
- !write (*,'("Computing 1D model with v0 (km/s) =",f9.3,"  r0/R* = ",f7.3)') cs/1e5,r0/Rstar_cgs
-
- if (stype == 1) then
-
-! Find lower bound for initial velocity
- v0 = cs
- v0max = v0
- icount = 0
- do while (icount < ncount_max)
-    call calc_wind_profile(r0, v0, T0, 0., state)
-    if (iverbose>1) print *,' v0 = ', v0,state%r,state%v,state%c,state%time,icount,state%spcode
-    if (state%spcode == -1) then
-       v0min = v0
-       exit
-    else
-       v0max = v0
-       v0 = v0 / 2.
-    endif
-    icount = icount+1
- enddo
- if (icount == ncount_max) call fatal(label,'cannot find v0min, change wind_temperature or wind_injection_radius ?')
- if (iverbose>1) print *, 'Lower bound found for v0/cs :', v0min/cs
-
-! Find upper bound for initial velocity
- v0 = v0max
- icount = 0
- do while (icount < ncount_max)
-    if (iverbose>1) print *, ' v0/cs = ', v0/cs
-    call calc_wind_profile(r0, v0, T0, 0., state)
-    if (state%spcode == 1) then
-       v0max = v0
-       exit
-    else
-       v0min = max(v0min, v0)
-       v0 = v0 * 1.1
-    endif
-    icount = icount+1
- enddo
- if (icount == ncount_max)  call fatal(label,'cannot find v0max, change wind_temperature or wind_injection_radius ?')
- if (iverbose>1) print *, 'Upper bound found for v0/cs :', v0max/cs
-
-! Find sonic point by dichotomy between v0min and v0max
- do
-    v0last = v0
-    v0 = (v0min+v0max)/2.
-    if (iverbose>1) print *, 'v0 = ', v0
-    call calc_wind_profile(r0, v0, T0, 0., state)
-    if (state%spcode == -1) then
-       v0min = v0
-    elseif (state%spcode == 1) then
-       v0max = v0
-    else
-       exit
-    endif
-    if (abs(v0-v0last)/v0last < 1.e-5) then
-       exit
-    endif
- enddo
- !sonic point properties (location, time to reach, ...)
- sonic(1) = state%r
- sonic(2) = state%v
- sonic(3) = state%c
- sonic(4) = state%time
- sonic(5) = state%Tg
- sonic(6) = state%p
- sonic(7) = state%alpha
- !mdot = 4.*pi*rho*v0*ro*ro
-
- write (*,'("Sonic point properties  cs (km/s) =",f9.3,"  Rs/R* = ",f7.3," theory = ",f7.3," ts =",f8.1," alpha =",f5.3)') &
-      sonic(2)/1e5,sonic(1)/Rstar_cgs,Rs/Rstar_cgs,sonic(4)/utime,sonic(7)
-
- endif
- !save 1D initial profile for comparison
- write (*,'("Saving 1D model : ")')
- call save_windprofile(r0, v0, T0, sonic(4),'windprofile1D.dat')
-
-end subroutine get_initial_wind_speed
-
-!-----------------------------------------------------------------------
-!
-!  Integrate the steady wind equation and save variables to file
-!
-!-----------------------------------------------------------------------
-subroutine save_windprofile(r0, v0, T0, tsonic, filename)
- use units,    only:utime
- use timestep, only:tmax
- real, intent(in) :: r0, v0, T0, tsonic
- character(*), intent(in) :: filename
-
- real :: dt_print,time_end
- type(wind_state) :: state
- logical :: written
- integer :: n,iter
-
- time_end = tmax*utime*2.
- call init_wind(r0, v0, T0, time_end, state)
- open(unit=1337,file=filename)
- call filewrite_header(1337)
- call filewrite_state(1337, state)
-
- n = 1
- iter = 0
- dt_print = max(min(tsonic/10.,time_end/256.),time_end/5000.)
- do while(state%time < time_end .and. iter < 1000000 .and. state%Tg > Tdust_stop)
-    iter = iter+1
-    call wind_step(state)
-    written = .false.
-    if (state%time > n*dt_print) then
-       n = floor(state%time/dt_print)+1
-       call filewrite_state(1337, state)
-       written = .true.
-    endif
- enddo
- if (.not. written) call filewrite_state(1337, state) ! write last state
- if (state%time/time_end < .4) then
-    write(*,'(/,"[WARNING] wind integration failed : t/tend = ",f7.5,", dt/tend = ",f7.5," Tgas = ",f6.0," iter = ",i7,/)') &
-         state%time/time_end,state%dt/time_end,state%Tg,iter
- endif
- close(1337)
-end subroutine save_windprofile
-
-subroutine filewrite_header(iunit)
- integer, intent(in) :: iunit
-
- if (wind_type == 4) then
-    write(iunit,'("#",11x,a1,10(a20))') 't','r','v','T','c','p','rho','mu','alpha','a','Q'
- else
-    write(iunit,'("#",11x,a1,9(a20))') 't','r','v','T','c','p','rho','mu','alpha','a'
- endif
-end subroutine filewrite_header
-
-subroutine state_to_array(state, array)
- type(wind_state), intent(in) :: state
- real, intent(out) :: array(11)
-
- array(1) = state%time
- array(2) = state%r
- array(3) = state%v
- array(4) = state%Tg
- array(5) = state%c
- array(6) = state%p
- array(7) = state%rho
- array(8) = state%mu
- array(9) = state%alpha
- array(10) = state%a
- if (wind_type == 4) array(11) = state%Q
-end subroutine state_to_array
-
-subroutine filewrite_state(iunit, state)
- integer, intent(in) :: iunit
- type(wind_state), intent(in) :: state
-
- real :: array(11)
- call state_to_array(state, array)
- if (wind_type == 4) then
-    write(iunit, '(20E20.10E3)') array(1:11)
- else
-    write(iunit, '(19E20.10E3)') array(1:10)
- endif
-end subroutine filewrite_state
-
-end module dust_free_wind
-=======
-end module wind
->>>>>>> 310b8d1c
+end module wind