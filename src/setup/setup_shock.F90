!--------------------------------------------------------------------------!
! The Phantom Smoothed Particle Hydrodynamics code, by Daniel Price et al. !
! Copyright (c) 2007-2020 The Authors (see AUTHORS)                        !
! See LICENCE file for usage and distribution conditions                   !
! http://phantomsph.bitbucket.io/                                          !
!--------------------------------------------------------------------------!
!+
!  MODULE: setup
!
!  DESCRIPTION:
!   Setup for 3D shock tube tests
!
!  REFERENCES: None
!
!  OWNER: Daniel Price
!
!  $Id$
!
!  RUNTIME PARAMETERS:
!    dtg         -- Dust to gas ratio
!    dust_method -- 1=one fluid, 2=two fluid
!    gamma       -- Adiabatic index
!    nx          -- resolution (number of particles in x) for -xleft < x < xshock
!    polyk       -- square of the isothermal sound speed
!    xleft       -- x min boundary
!    xright      -- x max boundary
!
!  DEPENDENCIES: boundary, dim, dust, eos, infile_utils, io, kernel,
!    mpiutils, nicil, options, part, physcon, prompting, set_dust,
!    setup_params, timestep, unifdis, units
!+
!--------------------------------------------------------------------------
module setup
 implicit none
 integer :: nx, icase, dust_method
 real    :: xleft, xright, yleft, yright, zleft, zright
 real    :: dxleft
 character(len=100) :: shocktype
 character(len=100) :: latticetype = 'closepacked'
 logical :: use_closepacked

 integer, parameter :: max_states = 8&
                                    +1 ! iradkappa

 integer            :: nstates
 integer, parameter :: &
    idens = 1, &
    ipr   = 2, &
    ivx   = 3, &
    ivy   = 4, &
    ivz   = 5, &
    iBx   = 6, &
    iBy   = 7, &
    iBz   = 8
 integer, parameter :: iradkappa = iBz + 1

 character(len=4), parameter :: var_label(max_states) = &
   (/'dens','pr  ','vx  ','vy  ','vz  ','Bx  ','By  ','Bz  ','radK'/)


 real :: leftstate(max_states), rightstate(max_states)

 public  :: setpart

 private

contains

!----------------------------------------------------------------
!+
!  setup for shock tube problems in 3D
!+
!----------------------------------------------------------------
subroutine setpart(id,npart,npartoftype,xyzh,massoftype,vxyzu,polyk,gamma,hfact,time,fileprefix)
 use setup_params, only:rhozero,npart_total,ihavesetupB
 use io,           only:fatal,master,iprint,error
 use unifdis,      only:set_unifdis,get_ny_nz_closepacked
 use boundary,     only:xmin,ymin,zmin,xmax,ymax,zmax,set_boundary
 use mpiutils,     only:bcast_mpi
 use dim,          only:maxvxyzu,ndim,mhd,do_radiation,use_dust
 use options,      only:use_dustfrac
<<<<<<< HEAD
 use part,         only:labeltype,set_particle_type,igas,iboundary,hrho,Bxyz,mhd,periodic,dustfrac
 use part,         only:radiation,iradxi,ikappa
 use eos,          only:gmw
 use physcon,      only:Rg,c,steboltz
 use units,        only:unit_pressure,unit_density,unit_ergg
=======
 use part,         only:labeltype,set_particle_type,igas,iboundary,hrho,Bxyz,mhd,periodic,dustfrac,gr
>>>>>>> eb7144a0
 use kernel,       only:radkern,hfact_default
 use timestep,     only:tmax
 use prompting,    only:prompt
 use set_dust,     only:set_dustfrac
 use units,        only:set_units
#ifdef NONIDEALMHD
 use nicil,          only:rho_i_cnst
#endif
 integer,           intent(in)    :: id
 integer,           intent(out)   :: npartoftype(:)
 integer,           intent(inout) :: npart
 real,              intent(out)   :: xyzh(:,:)
 real,              intent(out)   :: vxyzu(:,:)
 real,              intent(out)   :: massoftype(:)
 real,              intent(out)   :: polyk,gamma,hfact
 real,              intent(inout) :: time
 character(len=20), intent(in)    :: fileprefix
 real                             :: totmass
 real                             :: xminleft(ndim),xmaxleft(ndim),xminright(ndim),xmaxright(ndim)
 real                             :: delta,gam1,xshock,fac,dtg
 real                             :: uuleft,uuright,volume,xbdyleft,xbdyright,dxright,rholeft,rhoright
 integer                          :: i,ierr,nbpts,ny,nz
 character(len=120)               :: shkfile, filename
 logical                          :: iexist
<<<<<<< HEAD
 real                             :: Tgas
=======

 if (gr) call set_units(G=1.,c=1.)

>>>>>>> eb7144a0
 !
 ! quit if not periodic
 !
 if (.not.periodic) call fatal('setup','require PERIODIC=yes')
 !
 ! verify a legitimate lattice type has been chosen
 !
 if (trim(latticetype)/='random' .and. trim(latticetype)/='cubic' .and. &
     trim(latticetype)/='closepacked' .and. trim(latticetype)/='hcp') then
    call fatal('setup','invalid lattice type')
 endif
 if (trim(latticetype)=='closepacked') then
    use_closepacked = .true.
 else
    use_closepacked = .false.
 endif
 !
 ! determine if an .in file exists
 !
 filename=trim(fileprefix)//'.in'
 inquire(file=filename,exist=iexist)
 !
 ! general parameters
 !
 time  = 0.0
 gamma = 5.0/3.0
 polyk = 0.1
 if (.not.iexist) hfact = hfact_default
 nstates = max_states
 if (.not.mhd) nstates = max_states - 3
 if (use_dust) dust_method = 1 ! one fluid by default
 !
 ! setup particles
 !
 npart          = 0
 npart_total    = 0
 npartoftype(:) = 0

 !--zero dust to gas ratio in case dust is not being used
 dtg = 0.
 !
 ! read shock parameters from the .setup file.
 ! if file does not exist, then ask for user input
 !
 shkfile = trim(fileprefix)//'.setup'
 call read_setupfile(shkfile,iprint,nstates,gamma,polyk,dtg,ierr)
 if (ierr /= 0 .and. id==master) then
    call choose_shock(gamma,polyk,dtg,iexist) ! Choose shock
    call write_setupfile(shkfile,iprint,nstates,gamma,polyk,dtg)       ! write shock file with defaults
 endif

 dxleft = -xleft/float(nx)
 xshock = 0.5*(xleft + xright)

 rholeft  = get_conserved_density(leftstate)
 rhoright = get_conserved_density(rightstate)

 !
 ! choose dust method (from .setup file)
 !
 use_dustfrac = (dust_method == 1)

 !
 ! adjust boundaries to allow space for boundary particles and inflow
 !
 dxleft = -xleft/float(nx)
 xshock = 0.5*(xleft + xright)
 call adjust_shock_boundaries(dxleft,dxright,radkern, &
      leftstate(ivx),rightstate(ivx),rholeft,rhoright,tmax,ndim)
 !
 ! print setup parameters
 !
 if (id==master) call print_shock_params(nstates)
 !
 ! set domain boundaries - use a longer box in x direction since
 ! it is not actually periodic in x
 !
 call set_boundary(xleft-1000.*dxleft,xright+1000.*dxright,yleft,yright,zleft,zright)
 !
 ! set limits of the different domains
 !
 xminleft(:)  = (/xleft,ymin,zmin/)
 xmaxleft(:)  = (/xright,ymax,zmax/)
 xminright(:) = (/xleft,ymin,zmin/)
 xmaxright(:) = (/xright,ymax,zmax/)
 if ( (ymax-ymin) > (xmax-xmin) ) call fatal('setup','(ymax-ymin) > (xmax-xmin), but shock is in x-direction')
 if ( (zmax-zmin) > (xmax-xmin) ) call fatal('setup','(zmax-zmin) > (xmax-xmin), but shock is in x-direction')
 !
 ! setup the particles
 !
 if (abs(rholeft-rhoright) > epsilon(0.)) then
    ! then divide the x axis into two halves at xshock
    xmaxleft(1)  = xshock
    xminright(1) = xshock
    write(iprint,'(1x,3(a,es16.8))') 'Setup_shock: left half  ',xminleft(1), ' to ',xmaxleft(1), ' with dx_left  = ',dxleft

    ! set up a uniform lattice
    call set_unifdis(latticetype,id,master,xminleft(1),xmaxleft(1),xminleft(2), &
                     xmaxleft(2),xminleft(3),xmaxleft(3),dxleft,hfact,npart,xyzh)  ! set left half

    ! set particle mass
    volume           = product(xmaxleft-xminleft)
    totmass          = volume*rholeft
    if (use_dustfrac) totmass = totmass*(1. + dtg)
    massoftype(igas) = totmass/npart
    if (id==master) print*,' particle mass = ',massoftype(igas)

    if (use_closepacked) then
       ! now adjust spacing on right hand side to get correct density given the particle mass
       volume  = product(xmaxright - xminright)
       totmass = volume*rhoright
       if (use_dustfrac) totmass = totmass*(1. + dtg)
       call get_ny_nz_closepacked(dxright,xminright(2),xmaxright(2),xminright(3),xmaxright(3),ny,nz)
       dxright = (xmaxright(1) - xminright(1))/((totmass/massoftype(igas))/(ny*nz))
    endif

    ! now set up box for right half
    write(iprint,'(1x,3(a,es16.8))') 'Setup_shock: right half ',xminright(1),' to ',xmaxright(1),' with dx_right = ',dxright

    call set_unifdis(latticetype,id,master,xminright(1),xmaxright(1), &
         xminright(2),xmaxright(2),xminright(3),xmaxright(3),dxright,hfact,npart,xyzh,npy=ny,npz=nz) ! set right half

    ! define rhozero as average density; required for certain simulations (e.g. non-ideal MHD with constant resistivity)
    rhozero = (rholeft*product(xmaxleft-xminleft) + rhoright*product(xmaxright - xminright)) &
               / product(xmaxright - xminleft)
 else  ! set all of volume if densities are equal
    write(iprint,'(3(a,es16.8))') 'Setup_shock: one density  ',xminleft(1), ' to ',xmaxright(1), ' with dx  = ',dxleft
    call set_unifdis(latticetype,id,master,xminleft(1),xmaxleft(1),xminleft(2), &
                     xmaxleft(2),xminleft(3),xmaxleft(3),dxleft,hfact,npart,xyzh)
    volume           = product(xmaxleft-xminleft)
    rhozero          = rholeft
    dxright          = dxleft
    massoftype(igas) = rholeft*volume/real(npart)
 endif
 !
 ! Fix the particles near x-boundary; else define as gas
 !
 nbpts     = 0
 fac       = nint(2.01*radkern*hfact)
 xbdyleft  = fac*dxleft
 xbdyright = fac*dxright
 dustfrac  = 0.
 do i=1,npart
    if ( (xyzh(1,i) < (xminleft (1) + xbdyleft ) ) .or. &
         (xyzh(1,i) > (xmaxright(1) - xbdyright) ) ) then
       call set_particle_type(i,iboundary)
       nbpts = nbpts + 1
    else
       call set_particle_type(i,igas)
    endif
    !
    ! one fluid dust: set dust fraction on gas particles
    !
    if (use_dustfrac) call set_dustfrac(dtg,dustfrac(:,i))
 enddo
 massoftype(iboundary)  = massoftype(igas)
 npartoftype(iboundary) = nbpts
 npartoftype(igas)      = npart - nbpts
 write(iprint,'(1x,a,i8)') 'Setup_shock: npart     = ',npart
 write(iprint,'(1x,a,i8)') 'Setup_shock: ngas      = ',npartoftype(igas)
 write(iprint,'(1x,a,i8)') 'Setup_shock: nboundary = ',nbpts
 !
 ! now set particle properties
 !
 gam1 = gamma - 1.
 if (abs(gam1) > 1.e-3) then
    uuleft  = leftstate(ipr)/(gam1*leftstate(idens))
    uuright = rightstate(ipr)/(gam1*rightstate(idens))
 else
    uuleft  = 3.*leftstate(ipr)/(2.*leftstate(idens))
    uuright = 3.*rightstate(ipr)/(2.*rightstate(idens))
 endif

 Bxyz = 0.
 vxyzu = 0.
 do i=1,npart
    delta = xyzh(1,i) - xshock
    if (delta > 0.) then
       xyzh(4,i)  = hrho(rhoright,massoftype(igas))
       vxyzu(1,i) = rightstate(ivx)
       vxyzu(2,i) = rightstate(ivy)
       vxyzu(3,i) = rightstate(ivz)
       if (maxvxyzu >= 4) vxyzu(4,i) = uuright
       if (mhd) Bxyz(1:3,i) = rightstate(iBx:iBz)
       if (do_radiation) then
          Tgas = gmw*(rightstate(ipr)*unit_pressure)/(rightstate(idens)*unit_density)/Rg
          radiation(iradxi,i) = 4.0*steboltz*Tgas**4.0/c/(rightstate(idens)*unit_density)/unit_ergg
          radiation(ikappa,i) = rightstate(iradkappa)
       endif
    else
       xyzh(4,i)  = hrho(rholeft,massoftype(igas))
       vxyzu(1,i) = leftstate(ivx)
       vxyzu(2,i) = leftstate(ivy)
       vxyzu(3,i) = leftstate(ivz)
       if (maxvxyzu >= 4) vxyzu(4,i) = uuleft
       if (mhd) Bxyz(1:3,i) = leftstate(iBx:iBz)
       if (do_radiation) then
          Tgas = gmw*(leftstate(ipr)*unit_pressure)/(leftstate(idens)*unit_density)/Rg
          radiation(iradxi,i) = 4.0*steboltz*Tgas**4.0/c/(leftstate(idens)*unit_density)/unit_ergg
          radiation(ikappa,i) = leftstate(iradkappa)
       endif
    endif
 enddo
 if (mhd) ihavesetupB = .true.
 !
 ! set up dust (as separate set of particles)
 !
 if (use_dust .and. .not.use_dustfrac) then
    if (dtg > 0.) call set_dust_particles(dtg,npart,npartoftype,massoftype,xyzh,vxyzu,ierr)
    if (ierr /= 0) call error('setup','could not set up dust particles')
 endif
 write(iprint,'(1x,a,es16.8)') 'Setup_shock: mass of gas & boundary particles   = ', massoftype(igas)

#ifdef NONIDEALMHD
 !Modify ion density from fraction to physical (for ambipolar diffusion)
 if (.not.iexist) rho_i_cnst = rho_i_cnst * rhozero
#endif

end subroutine setpart

!-----------------------------------------------------------------------
!+
!  Adjust the shock boundaries to allow for inflow/outflow
!+
!-----------------------------------------------------------------------
subroutine adjust_shock_boundaries(dxleft,dxright,radkern,vxleft,vxright, &
                                   densleft,densright,tmax,ndim)
 real,    intent(in)    :: dxleft,radkern,vxleft,vxright,densleft,densright,tmax
 real,    intent(out)   :: dxright
 integer, intent(in)    :: ndim
 real :: fac

 if (vxleft > tiny(vxleft)) then
    xleft = xleft - vxleft*tmax
 endif
 dxright = dxleft*(densleft/densright)**(1./ndim) ! NB: dxright here is only approximate
 if (vxright < -tiny(vxright)) then
    xright = xright - vxright*tmax
 endif
 ! try to give y boundary that is a multiple of 6 particle spacings in the low density part
 fac = -6.*(int(1.99*radkern/6.) + 1)*max(dxleft,dxright)
 if (use_closepacked) then
    yleft   = fac*sqrt(0.75)
    zleft   = fac*sqrt(6.)/3.
 else
    yleft   = fac
    zleft   = fac
 endif
 yright  = -yleft
 zright  = -zleft

end subroutine adjust_shock_boundaries

!-----------------------------------------------------------------------
!+
!  setup dust particles (at the moment setup only allows for fixed
!  dust-to-gas ratio, so we just make copies of the gas particles)
!+
!-----------------------------------------------------------------------
subroutine set_dust_particles(dtg,npart,npartoftype,massoftype,xyzh,vxyzu,ierr)
 use part, only:iamtype,iphase,maxp,maxphase,igas,idust,iboundary,idustbound,set_particle_type
 use io,   only:iprint
 real,    intent(in)    :: dtg
 integer, intent(inout) :: npart
 integer, intent(inout) :: npartoftype(:)
 real,    intent(inout) :: massoftype(:),xyzh(:,:),vxyzu(:,:)
 integer, intent(out)   :: ierr
 integer :: i,j

 if (maxphase /= maxp) then
    print "(a)",' ERROR: cannot set dust particles (iphase not stored)'
    ierr = -1
    return
 endif
 ierr = 0
 j = npart
 do i=1,npart
    if (j+1 > maxp) then
       print*,' error: memory allocation too small for dust particles'
       npartoftype(idust) = 0
       ierr = 1
       return
    endif
    select case(iamtype(iphase(i)))
    case(igas)
       npartoftype(idust) = npartoftype(idust) + 1
       j = j + 1
       xyzh(:,j) = xyzh(:,i)
       vxyzu(1:3,j) = vxyzu(1:3,i)
       call set_particle_type(j,idust)
    case(iboundary)
       npartoftype(idustbound) = npartoftype(idustbound) + 1
       j = j + 1
       xyzh(:,j) = xyzh(:,i)
       vxyzu(1:3,j) = vxyzu(1:3,i)
       call set_particle_type(j,idustbound)
    end select
 enddo
 massoftype(idust) = dtg*massoftype(igas)
 massoftype(idustbound) = massoftype(idust)
 write(iprint,'(1x,a,i8)') 'Setup_shock: ndust     = ',npartoftype(idust)
 write(iprint,'(1x,a,i8)') 'Setup_shock: ndustbound= ',npartoftype(idustbound)
 write(iprint,'(1x,a,es16.8,/)') 'Setup_shock: mass of dust & dust boundary parts = ', massoftype(idust)

 npart = npart + npartoftype(idust) + npartoftype(idustbound)

end subroutine set_dust_particles


!-----------------------------------------------------------------------
!+
!  Choose which shock tube problem to set up
!+
!-----------------------------------------------------------------------
subroutine choose_shock (gamma,polyk,dtg,iexist)
 use io,        only:fatal,id,master
<<<<<<< HEAD
 use dim,       only:mhd,maxvxyzu,use_dust,do_radiation
=======
 use dim,       only:mhd,maxvxyzu,use_dust
 use eos,       only:equationofstate,ieos
>>>>>>> eb7144a0
 use physcon,   only:pi,Rg,au,solarm
 use options,   only:nfulldump,alpha,alphamax,alphaB,use_dustfrac
 use options,   only:alphau
 use timestep,  only:dtmax,tmax
 use prompting, only:prompt
 use dust,      only:K_code,idrag
#ifdef NONIDEALMHD
 use nicil,       only:use_ohm,use_hall,use_ambi,eta_constant,eta_const_type, &
                       C_OR,C_HE,C_AD,C_nimhd,icnstphys,icnstsemi,icnst
#endif
 use units,     only:umass,set_units,udist,utime,unit_density,unit_pressure
 use eos,       only:gmw
 real,    intent(inout) :: gamma,polyk
 real,    intent(out)   :: dtg
 logical, intent(in)    :: iexist
 integer, parameter     :: nshocks = 11
 character(len=30)      :: shocks(nshocks)
 integer                :: i,choice,dust_method
 real                   :: const,uu,dens,pres,Tgas !, dxright
#ifdef NONIDEALMHD
 real                   :: gamma_AD,rho_i_cnst
#endif
<<<<<<< HEAD
 real                   :: kappa,kappa_code,dens,pres,Tgas,uu
=======
 integer                :: relativistic_choice
 real                   :: uthermconst,densleft,densright,pondens,spsound,soundspeed
>>>>>>> eb7144a0
!
!--set default file output parameters
!
 if (.not. iexist) then
    tmax       = 0.20
    dtmax      = 0.01
    nfulldump  = 1
    alpha      = 1.0
    alphamax   = 1.0
    alphaB     = 1.0
#ifdef NONIDEALMHD
    use_ohm    = .false.
    use_hall   = .false.
    use_ambi   = .false.
    eta_constant = .true.
    eta_const_type = icnstsemi
#endif
 endif
 nx     = 256
 xleft  = -0.500
 yleft  = 0.0
 zleft  = 0.0
 xright = 0.0
 yright = 0.0
 zright = 0.0
 const  = sqrt(4.*pi)
!
!--list of shocks
!
 shocks(:) = 'none'
 shocks(1) = 'Sod shock'
 shocks(2) = 'Ryu 1a'
 shocks(3) = 'Ryu 1b'
 shocks(4) = 'Ryu 2a (w 7 discontinuities)'
 shocks(5) = 'Ryu 2b'
 shocks(6) = 'Brio-Wu (Ryu 5a)'
 shocks(7) = 'C-shock'
 shocks(8) = 'Steady shock'
 shocks(9) = 'Radiation shock'
 shocks(10) = 'Relativistic Sod shock'

 do i = 1, nshocks
    if (trim(shocks(i)) /= 'none') write(*,"(a5,i2,1x,a30)") 'Case ', i, shocks(i)
 enddo

 choice = 1
#ifdef MHD
#ifdef NONIDEALMHD
 choice = 7
#else
 choice = 6
#endif
#endif
#ifdef GR
 choice = 10
#endif
 call prompt('Enter shock choice',choice,1,nshocks)
 icase = choice

 if (id==master) write(*,"('Setting up ',a)") trim(shocks(choice))
 select case (choice)
 case(1)
    !--Sod shock
    shocktype = 'Sod shock'
    gamma      = 5./3.
    leftstate(1:iBz)  = (/1.000,1.0,0.,0.,0.,0.,0.,0./)
    rightstate(1:iBz) = (/0.125,0.1,0.,0.,0.,0.,0.,0./)
    if (maxvxyzu < 4) call fatal('setup','Sod shock tube requires ISOTHERMAL=no')
 case(2)
    !--Ryu et al. shock 1a
    shocktype = 'Ryu et al. shock 1a'
    nx          = 128
    if (.not. iexist) then
       tmax      =   0.08
       dtmax     =   0.004
    endif
    gamma      =   5./3.
    leftstate(1:iBz)  = (/1.,20.,10.,0.,0.,5./const,5./const,0./)
    rightstate(1:iBz) = (/1.,1.,-10.,0.,0.,5./const,5./const,0./)
 case(3)
    !--Ryu et al. shock 1b
    shocktype = 'Ryu et al. shock 1b'
    if (.not. iexist) then
       tmax      =   0.03
       dtmax     =   0.0015
    endif
    gamma      =  5./3.
    leftstate(1:iBz)  = (/1.0,1. ,0.,0.,0.,5./const,5./const,0./)
    rightstate(1:iBz) = (/0.1,10.,0.,0.,0.,5./const,2./const,0./)
 case(4)
    !--Ryu et al. shock 2a
    shocktype  = "Ryu et al. shock 2a (with 7 discontinuities)"
    gamma      = 5./3.
    leftstate(1:iBz)  = (/1.08,0.95,1.2,0.01,0.5,2./const,3.6/const,2./const/)
    rightstate(1:iBz) = (/1.  ,1.  ,0. ,0.  ,0. ,2./const,4.0/const,2./const/)
 case(5)
    !--Ryu et al. shock 2b
    shocktype = 'Ryu et al. shock 2b'
    if (.not. iexist) then
       tmax     =   0.035
       dtmax    =   0.00175
    endif
    gamma      = 5./3.
    leftstate(1:iBz)  = (/1.0,1. ,0.,0.,0.,3./const,6./const,0./)
    rightstate(1:iBz) = (/0.1,10.,0.,2.,1.,3./const,1./const,0./)
 case(6)
    !--Brio-Wu shock
    shocktype = 'Brio/Wu (Ryu/Jones shock 5a)'
    if (.not. iexist) then
       tmax    = 0.1
       dtmax   = 0.005
    endif
    gamma      = 2.0
    leftstate(1:iBz)  = (/1.000,1.0,0.,0.,0.,0.75, 1.,0./)
    rightstate(1:iBz) = (/0.125,0.1,0.,0.,0.,0.75,-1.,0./)
 case(7)
    !--C-shock
    shocktype = 'C-shock'
    if (.not. iexist) then
       tmax       = 4.0e6
       dtmax      = 1.0e4
       alpha      = 0.0
#ifdef NONIDEALMHD
       use_ambi   = .true.
       gamma_AD   = 1.0
       rho_i_cnst = 1.0d-5
       C_AD       = 1.0/(gamma_AD*rho_i_cnst)
       C_nimhd    = 0.25/pi
#endif
    endif
    gamma      =  1.0
    polyk      =  0.01
    leftstate(1:iBz)  = (/1.,0.006, 4.45,0.,0.,1./sqrt(2.),1./sqrt(2.),0./)
    rightstate(1:iBz) = (/1.,0.006,-4.45,0.,0.,1./sqrt(2.),1./sqrt(2.),0./)
    nx         = 200
    xleft      = -4.00d6
 case(8)
    !--Steady shock (Falle 2003)
#ifdef NONIDEALMHD
    shocktype = 'Steady shock with large Hall Effect (Falle 2003; fig 3)'
    if (.not. iexist) then
       use_ohm      = .true.
       use_hall     = .true.
       use_ambi     = .true.
       C_OR         =  1.12d-9
       C_HE         = -3.53d-2
       C_AD         =  7.83d-3
    endif
#else
    shocktype = 'Steady shock (Falle 2003)'
#endif
    if (.not. iexist) then
       tmax     = 1.0
       alpha    = 0.0
       alphamax = 1.0
       alphaB   = 1.0
    endif
    nx         = 512
    polyk      = 0.01
    gamma      = 1.0
    leftstate(1:iBz)  = (/1.7942,0.017942,-0.9759,-0.6561,0.,1.,1.74885,0./)
    rightstate(1:iBz) = (/1.    ,0.01    ,-1.7510, 0.    ,0.,1.,0.6    ,0./)
    xleft      = -2.0
 case(9)
    ! if (.not.do_radiation) call fatal('setup','Radiation shock is only possible with "RADIATION=yes"')
    shocktype = 'Radiation shock'

    call set_units(dist=au,mass=solarm,G=1.d0)
    gamma = 5./3.
    gmw   = 2.38
    Tgas  = 1500.
    uu    = Tgas*Rg/(gamma - 1.0)/gmw
    dens  = 1.e-10
    pres  = (gamma-1.)*uu*dens/unit_pressure
    dens  = dens/unit_density
    ! (/'dens','pr  ','vx  ','vy  ','vz  ','Bx  ','By  ','Bz  '/)
<<<<<<< HEAD
    leftstate(1:iBz)  = (/dens, pres,  3.2e5/(udist/utime), 0.,0.,0.,0.,0./)
    rightstate(1:iBz) = (/dens, pres, -3.2e5/(udist/utime), 0.,0.,0.,0.,0./)
    tmax   = 1e9/utime
    dtmax  = 1e7/utime
    kappa  = 4e1
    xright = -3.2e5
    xleft  =  3.2e5
    call prompt('velocity right',xright, -1e30, 0.)
    call prompt('velocity left ',xleft, 0.,   1e30)
    leftstate(ivx)  = xleft/(udist/utime)
    rightstate(ivx) = xright/(udist/utime)
    xright =  1e15
    xleft  = -1e15
    call prompt('border right',xright,0.,  1e30)
    call prompt('border left',xleft,  -1e30, 0.)
    xright = xright/udist
    xleft  = xleft/udist

    if (do_radiation) then
       call prompt('Kappa left (total radiation opacity)',kappa,0.,1e6)
       kappa_code = kappa/(udist**2/umass)
       leftstate(iradkappa) = kappa_code
       call prompt('Kappa right (total radiation opacity)',kappa,0.,1e6)
       kappa_code = kappa/(udist**2/umass)
       rightstate(iradkappa) = kappa_code
    endif

=======
    leftstate  = (/dens, pres,  3.2e5/(udist/utime), 0.,0.,0.,0.,0./)
    rightstate = (/dens, pres, -3.2e5/(udist/utime), 0.,0.,0.,0.,0./)
    xright     =  1e15/udist
    xleft      = -1e15/udist
    tmax       = 1e9/utime
    dtmax      = 1e7/utime
 case(10)
    !--Sod shock
    relativistic_choice = 1
    shocktype = "Mildly-Relativistic Sod shock"
    gamma      = 5./3.
    alphau     = 0.1
    leftstate  = (/10.0,40./3.,0.,0.,0.,0.,0.,0./)
    rightstate = (/1.00,1.e-6 ,0.,0.,0.,0.,0.,0./)
    write(*,"(a5,i2,1x,a20)") 'Case ', 1, 'Mildly relativistic'
    write(*,"(a5,i2,1x,a20)") 'Case ', 2, 'Ultra relativistic'
    write(*,"(a5,i2,1x,a20)") 'Case ', 3, 'Isothermal'
    call prompt('Enter relativistic shock choice',relativistic_choice,1,3)
    select case(relativistic_choice)
    case(2)
       shocktype = "Ultra-Relativistic Sod shock"
       leftstate  = (/1.,1000.,0.,0.,0.,0.,0.,0./)
       rightstate = (/1.,0.01 ,0.,0.,0.,0.,0.,0./)
    case(3)
       shocktype = "Isothermal relativistic shock"
       ieos        = 4
       soundspeed  = 0.1
       call prompt('Enter sound speed',soundspeed,0.,1.)
       uthermconst = soundspeed**2/(gamma-1.-soundspeed**2)
       polyk       = uthermconst
       densleft    = 10.
       densright   = 1.
       call equationofstate(ieos,pondens,spsound,densleft,0.,0.,0.)
       if (abs(spsound/soundspeed)-1.>1.e-10) call fatal('setup','eos soundspeed does not match chosen sound speed')
       leftstate  = (/densleft,pondens*densleft,0.,0.,0.,0.,0.,0./)
       call equationofstate(ieos,pondens,spsound,densright,0.,0.,0.)
       rightstate = (/densright,pondens*densright,0.,0.,0.,0.,0.,0./)
       if (abs(spsound/soundspeed)-1.>1.e-10) call fatal('setup','eos soundspeed does not match chosen sound speed')
    case default
    end select
>>>>>>> eb7144a0
    if (maxvxyzu < 4) call fatal('setup','Sod shock tube requires ISOTHERMAL=no')
 end select

 call prompt('Enter resolution (number of particles in x) for left half (x<0)',nx,8)

 if (abs(xright)  < epsilon(xright))  xright  = -xleft

 if (use_dust) then
    !--shock setup supports both one-fluid and two-fluid dust
    dtg = 1.
    idrag = 2
    K_code = 1000.
    call prompt('Which dust method do you want? (1=one fluid,2=two fluid)',dust_method,1,2)
    use_dustfrac = (dust_method == 1)
    call prompt('Enter dust to gas ratio',dtg,0.)
    call prompt('Enter constant drag coefficient',K_code(1),0.)
 endif

 return
end subroutine choose_shock

!------------------------------------------
!+
!  Pretty-print the shock parameters
!+
!------------------------------------------
subroutine print_shock_params(nstates)
 integer, intent(in) :: nstates
 integer             :: i

 write(*,"(/,1x,'Setup_shock: ',a,/,8(11x,a4,' L: ',f8.3,' R:',f8.3,/))") &
    trim(shocktype),(trim(var_label(i)),leftstate(i),rightstate(i),i=1,nstates)

end subroutine print_shock_params

!------------------------------------------
!+
!  Function to return conserved density
!+
!------------------------------------------
real function get_conserved_density(state) result(rho)
 use dim, only:gr
 real, intent(in) :: state(max_states)
 real :: lorentz,v2

 if (gr) then
    v2 = dot_product(state(ivx:ivz),state(ivx:ivz))
    lorentz = 1./sqrt(1.-v2)
    rho = lorentz*state(idens)
 else
    rho = state(idens)
 endif

end function get_conserved_density

!------------------------------------------
!+
!  Write setup parameters to input file
!+
!------------------------------------------
subroutine write_setupfile(filename,iprint,numstates,gamma,polyk,dtg)
 use infile_utils, only:write_inopt
 use dim,          only:tagline,maxvxyzu,use_dust
 integer,          intent(in) :: iprint,numstates
 real,             intent(in) :: gamma,polyk,dtg
 character(len=*), intent(in) :: filename
 integer, parameter           :: lu = 20
 integer                      :: i,ierr1,ierr2

 write(iprint,"(a)") ' Writing '//trim(filename)//' with initial left/right states'
 open(unit=lu,file=filename,status='replace',form='formatted')
 write(lu,"(a)") '# '//trim(tagline)
 write(lu,"(a)") '# input file for Phantom shock tube setup'

 write(lu,"(/,a)") '# shock tube name'
 call write_inopt(trim(shocktype),'name','',lu,ierr1)

 write(lu,"(/,a)") '# shock tube'
 do i=1,numstates
    call write_inopt(leftstate(i), trim(var_label(i))//'left', trim(var_label(i))//' (left)', lu,ierr1)
    call write_inopt(rightstate(i),trim(var_label(i))//'right',trim(var_label(i))//' (right)',lu,ierr2)
    if (ierr1 /= 0 .or. ierr2 /= 0) write(*,*) 'ERROR writing '//trim(var_label(i))
 enddo

 write(lu,"(/,a)") '# boundaries'
 call write_inopt(xleft,'xleft','x min boundary',lu,ierr1)
 call write_inopt(xright,'xright','x max boundary',lu,ierr2)
 if (ierr1 /= 0 .or. ierr2 /= 0) write(*,*) 'ERROR writing xmin, xmax'

 write(lu,"(/,a)") '# resolution'
 call write_inopt(nx,'nx','resolution (number of particles in x) for -xleft < x < xshock',lu,ierr1)
 if (ierr1 /= 0) write(*,*) 'ERROR writing nx'

 write(lu,"(/,a)") '# Equation-of-state properties'
 call write_inopt(gamma,'gamma','Adiabatic index',lu,ierr1)
 if (maxvxyzu==3) then
    call write_inopt(polyk,'polyk','square of the isothermal sound speed',lu,ierr1)
 endif
 if (ierr1 /= 0 .or. ierr2 /= 0) write(*,*) 'ERROR writing gamma, polyk'

 if (use_dust) then
    write(lu,"(/,a)") '# dust properties'
    call write_inopt(dust_method,'dust_method','1=one fluid, 2=two fluid',lu,ierr1)
    call write_inopt(dtg,'dtg','Dust to gas ratio',lu,ierr2)
    if (ierr1 /= 0 .or. ierr2 /= 0) write(*,*) 'ERROR writing dust options'
 endif

 close(unit=lu)

end subroutine write_setupfile

!------------------------------------------
!+
!  Read setup parameters from input file
!+
!------------------------------------------
subroutine read_setupfile(filename,iprint,numstates,gamma,polyk,dtg,ierr)
 use infile_utils, only:open_db_from_file,inopts,close_db,read_inopt
 use dim,          only:maxvxyzu,use_dust
 character(len=*), intent(in)  :: filename
 integer,          parameter   :: lu = 21
 integer,          intent(in)  :: iprint,numstates
 integer,          intent(out) :: ierr
 real,             intent(out) :: gamma,polyk,dtg
 integer                       :: i,nerr
 type(inopts), allocatable     :: db(:)

 call open_db_from_file(db,filename,lu,ierr)
 if (ierr /= 0) return
 write(iprint, '(1x,2a)') 'Setup_shock: Reading setup options from ',trim(filename)

 nerr = 0
 shocktype = "Name not read from .setup"
 call read_inopt(shocktype,'name',db)
 do i=1,numstates
    call read_inopt(leftstate(i), trim(var_label(i))//'left',db,errcount=nerr)
    call read_inopt(rightstate(i),trim(var_label(i))//'right',db,errcount=nerr)
 enddo
 call read_inopt(xleft,'xleft',db,errcount=nerr)
 call read_inopt(xright,'xright',db,min=xleft,errcount=nerr)
 call read_inopt(nx,'nx',db,min=8,errcount=nerr)

 call read_inopt(gamma,'gamma',db,min=1.,errcount=nerr)
 if (maxvxyzu==3) call read_inopt(polyk,'polyk',db,min=0.,errcount=nerr)

 if (use_dust) then
    call read_inopt(dust_method,'dust_method',db,min=1,errcount=nerr)
    call read_inopt(dtg,'dtg',db,min=0.,errcount=nerr)
 endif

 if (nerr > 0) then
    print "(1x,a,i2,a)",'Setup_shock: ',nerr,' error(s) during read of setup file'
    ierr = 1
 endif

 call close_db(db)

end subroutine read_setupfile
!-----------------------------------------------------------------------
end module setup<|MERGE_RESOLUTION|>--- conflicted
+++ resolved
@@ -79,15 +79,11 @@
  use mpiutils,     only:bcast_mpi
  use dim,          only:maxvxyzu,ndim,mhd,do_radiation,use_dust
  use options,      only:use_dustfrac
-<<<<<<< HEAD
- use part,         only:labeltype,set_particle_type,igas,iboundary,hrho,Bxyz,mhd,periodic,dustfrac
+ use part,         only:labeltype,set_particle_type,igas,iboundary,hrho,Bxyz,mhd,periodic,dustfrac,gr
  use part,         only:radiation,iradxi,ikappa
  use eos,          only:gmw
  use physcon,      only:Rg,c,steboltz
  use units,        only:unit_pressure,unit_density,unit_ergg
-=======
- use part,         only:labeltype,set_particle_type,igas,iboundary,hrho,Bxyz,mhd,periodic,dustfrac,gr
->>>>>>> eb7144a0
  use kernel,       only:radkern,hfact_default
  use timestep,     only:tmax
  use prompting,    only:prompt
@@ -112,13 +108,10 @@
  integer                          :: i,ierr,nbpts,ny,nz
  character(len=120)               :: shkfile, filename
  logical                          :: iexist
-<<<<<<< HEAD
  real                             :: Tgas
-=======
 
  if (gr) call set_units(G=1.,c=1.)
 
->>>>>>> eb7144a0
  !
  ! quit if not periodic
  !
@@ -435,12 +428,8 @@
 !-----------------------------------------------------------------------
 subroutine choose_shock (gamma,polyk,dtg,iexist)
  use io,        only:fatal,id,master
-<<<<<<< HEAD
  use dim,       only:mhd,maxvxyzu,use_dust,do_radiation
-=======
- use dim,       only:mhd,maxvxyzu,use_dust
  use eos,       only:equationofstate,ieos
->>>>>>> eb7144a0
  use physcon,   only:pi,Rg,au,solarm
  use options,   only:nfulldump,alpha,alphamax,alphaB,use_dustfrac
  use options,   only:alphau
@@ -463,12 +452,9 @@
 #ifdef NONIDEALMHD
  real                   :: gamma_AD,rho_i_cnst
 #endif
-<<<<<<< HEAD
  real                   :: kappa,kappa_code,dens,pres,Tgas,uu
-=======
  integer                :: relativistic_choice
  real                   :: uthermconst,densleft,densright,pondens,spsound,soundspeed
->>>>>>> eb7144a0
 !
 !--set default file output parameters
 !
@@ -645,7 +631,6 @@
     pres  = (gamma-1.)*uu*dens/unit_pressure
     dens  = dens/unit_density
     ! (/'dens','pr  ','vx  ','vy  ','vz  ','Bx  ','By  ','Bz  '/)
-<<<<<<< HEAD
     leftstate(1:iBz)  = (/dens, pres,  3.2e5/(udist/utime), 0.,0.,0.,0.,0./)
     rightstate(1:iBz) = (/dens, pres, -3.2e5/(udist/utime), 0.,0.,0.,0.,0./)
     tmax   = 1e9/utime
@@ -672,14 +657,6 @@
        kappa_code = kappa/(udist**2/umass)
        rightstate(iradkappa) = kappa_code
     endif
-
-=======
-    leftstate  = (/dens, pres,  3.2e5/(udist/utime), 0.,0.,0.,0.,0./)
-    rightstate = (/dens, pres, -3.2e5/(udist/utime), 0.,0.,0.,0.,0./)
-    xright     =  1e15/udist
-    xleft      = -1e15/udist
-    tmax       = 1e9/utime
-    dtmax      = 1e7/utime
  case(10)
     !--Sod shock
     relativistic_choice = 1
@@ -714,7 +691,6 @@
        if (abs(spsound/soundspeed)-1.>1.e-10) call fatal('setup','eos soundspeed does not match chosen sound speed')
     case default
     end select
->>>>>>> eb7144a0
     if (maxvxyzu < 4) call fatal('setup','Sod shock tube requires ISOTHERMAL=no')
  end select
 
