--- conflicted
+++ resolved
@@ -125,12 +125,8 @@
  use rho_profile,     only:rho_uniform,rho_polytrope,rho_piecewise_polytrope,rho_evrard,&
                            read_mesa,read_kepler_file,write_profile,func
  use extern_densprofile, only:write_rhotab,rhotabfile,read_rhotab_wrapper
-<<<<<<< HEAD
- use eos,             only:init_eos,init_eos_9,finish_eos,equationofstate,gmw,X_in,Z_in,&
+ use eos,             only:init_eos,finish_eos,equationofstate,gmw,X_in,Z_in,&
                            calc_temp_and_ene,get_mean_molecular_weight,eos_outputs_mu
-=======
- use eos,             only:init_eos,finish_eos,equationofstate,gmw,X_in,Z_in,calc_temp_and_ene,get_mean_molecular_weight
->>>>>>> b02be394
  use eos_idealplusrad,only:get_idealplusrad_enfromtemp,get_idealgasplusrad_tempfrompres
  use eos_piecewise,   only:init_eos_piecewise_preset,get_dPdrho_piecewise
  use eos_mesa,        only:get_eos_eT_from_rhop_mesa,get_eos_pressure_temp_mesa
@@ -570,17 +566,6 @@
           call prompt('Enter mass of the created sink particle core',mcore,0.)
           call prompt('Enter softening length of the sink particle core',hsoft,0.)
        endif
-<<<<<<< HEAD
-=======
-       call prompt('Use variable composition?',use_variable_composition)
-       if (.not. use_variable_composition) then
-          if ( (ieos==12) .or. (ieos==2) ) call prompt('Enter mean molecular weight',gmw,0.)
-          if (ieos==10) then
-             call prompt('Enter hydrogen mass fraction (X)',X_in,0.,1.)
-             call prompt('Enter metals mass fraction (Z)',Z_in,0.,1.)
-          endif
-       endif
->>>>>>> b02be394
     case(1)
        isinkcore = .true. ! Create sink particle core automatically
        print*,'Options for core softening:'
