!--------------------------------------------------------------------------!
! The Phantom Smoothed Particle Hydrodynamics code, by Daniel Price et al. !
! Copyright (c) 2007-2021 The Authors (see AUTHORS)                        !
! See LICENCE file for usage and distribution conditions                   !
! http://phantomsph.bitbucket.io/                                          !
!--------------------------------------------------------------------------!
module setup
!
! This module sets up sphere(s).  There are multiple options, including
!    1) uniform unit sphere
!    2) single polytrope
!    3) binary polytrope (decommissioned)
!    4) neutron star from file
!    5) red giant (Macquarie)
!    6) neutron star using a piecewise polytrope EOS
!    7) Evrard sphere
!    8) KEPLER star from file
!    9) Helmholtz Equation of state
!
! :References: None
!
! :Owner: Daniel Price
!
! :Runtime parameters:
!   - EOSopt            : *EOS: 1=APR3,2=SLy,3=MS1,4=ENG (from Read et al 2009)*
!   - Mstar             : *mass of star*
!   - Rstar             : *radius of star*
!   - X                 : *hydrogen mass fraction*
!   - dist_unit         : *distance unit (e.g. au)*
!   - gamma             : *Adiabatic index*
!   - hsoft             : *Softening length of sink particle stellar core*
!   - ieos              : *1=isothermal,2=adiabatic,10=MESA,12=idealplusrad*
!   - initialtemp       : *initial temperature of the star*
!   - input_profile     : *Path to input profile*
!   - irecomb           : *Species to include in recombination (0: H2+H+He, 1:H+He, 2:He*
!   - isinkcore         : *Add a sink particle stellar core*
!   - isoftcore         : *0=no core softening, 1=cubic core, 2=constant entropy core*
!   - isofteningopt     : *1=supply rcore, 2=supply mcore, 3=supply both*
!   - mass_unit         : *mass unit (e.g. solarm)*
!   - mcore             : *Mass of sink particle stellar core*
!   - metallicity       : *metallicity*
!   - mu                : *mean molecular weight*
!   - np                : *approx number of particles (in box of size 2R)*
!   - outputfilename    : *Output path for softened MESA profile*
!   - polyk             : *polytropic constant (cs^2 if isothermal)*
!   - rcore             : *Radius of core softening*
!   - relax_star        : *relax star automatically during setup*
!   - ui_coef           : *specific internal energy (units of GM/R)*
!   - use_exactN        : *find closest particle number to np*
!   - use_variable_comp : *Use variable composition (X, Z, mu)*
!   - write_rho_to_file : *write density profile to file*
!
! :Dependencies: centreofmass, dim, domain, eos, eos_idealplusrad,
!   eos_mesa, eos_piecewise, extern_densprofile, externalforces,
!   infile_utils, io, kernel, options, part, physcon, prompting, relaxstar,
!   rho_profile, setsoftenedcore, setstellarcore, setup_params, sortutils,
!   spherical, table_utils, timestep, units
!
 use io,             only:fatal,error,master
 use part,           only:gravity
 use physcon,        only:solarm,solarr,km,pi,c,kb_on_mh,radconst
 use options,        only:nfulldump,iexternalforce,calc_erot,use_variable_composition
 use timestep,       only:tmax,dtmax
 use eos,            only:ieos
 use externalforces, only:iext_densprofile
 use extern_densprofile, only:nrhotab
 use setsoftenedcore,only:rcore,mcore

 implicit none
 !
 ! Input parameters
 !
 integer            :: iprofile,np,EOSopt,isoftcore,isofteningopt
 integer            :: nstar
 integer            :: need_iso, need_temp
 real(kind=8)       :: udist,umass
 real               :: Rstar,Mstar,rhocentre,maxvxyzu,ui_coef,hsoft
 real               :: initialtemp
 logical            :: iexist,input_polyk,isinkcore
 logical            :: use_exactN,relax_star_in_setup,write_rho_to_file
 logical            :: need_inputprofile,need_rstar
 character(len=120) :: input_profile,dens_profile
 character(len=120) :: outputfilename ! outputfilename is the path to the cored profile
 character(len=20)  :: dist_unit,mass_unit
 character(len=30)  :: lattice  ! The lattice type if stretchmap is used
 !
 ! Index of setup options
 !
 integer, parameter :: nprofile_opts =  7 ! maximum number of initial configurations
 integer, parameter :: iuniform   = 1
 integer, parameter :: ipoly      = 2
 integer, parameter :: ifromfile  = 3
 integer, parameter :: ikepler    = 4
 integer, parameter :: imesa      = 5
 integer, parameter :: ibpwpoly   = 6
 integer, parameter :: ievrard    = 7

 character(len=*), parameter :: profile_opt(nprofile_opts) = &
    (/'Uniform density profile     ', &
      'Polytrope                   ', &
      'Density vs r from ascii file', &
      'KEPLER star from file       ', &
      'MESA star from file         ', &
      'Piecewise polytrope         ', &
      'Evrard collapse             '/)

 public             :: setpart
 private

contains

!-----------------------------------------------------------------------
!+
!  Setup routine for stars / spherical collapse calculations
!+
!-----------------------------------------------------------------------
subroutine setpart(id,npart,npartoftype,xyzh,massoftype,vxyzu,polyk,gamma,hfact,time,fileprefix)
 use setup_params,    only:rhozero,npart_total
 use part,            only:igas,isetphase,iradxi
 use spherical,       only:set_sphere
 use centreofmass,    only:reset_centreofmass
 use table_utils,     only:yinterp
 use sortutils,       only:find_rank,r2func
 use units,           only:set_units,select_unit,utime,unit_density,unit_pressure,unit_ergg
 use kernel,          only:hfact_default
 use rho_profile,     only:rho_uniform,rho_polytrope,rho_piecewise_polytrope,rho_evrard,&
                           read_mesa,read_kepler_file,write_profile,func
 use extern_densprofile, only:write_rhotab,rhotabfile,read_rhotab_wrapper
<<<<<<< HEAD
 use eos,             only:init_eos,init_eos_9,finish_eos,equationofstate,gmw,X_in,Z_in,calc_temp_and_ene
 use eos_idealplusrad,only:get_idealplusrad_enfromtemp,get_idealgasplusrad_tempfrompres,get_idealplusrad_pres
 use eos_mesa,        only:get_eos_eT_from_rhop_mesa,get_eos_pressure_temp_mesa
 use radiation_utils, only:set_radiation_and_gas_temperature_equal,ugas_from_Tgas,radE_from_Trad
 use dim,             only:do_radiation
 use part,            only:rad,eos_vars,itemp,igasP,store_temperature,ihsoft
=======
 use eos,             only:init_eos,finish_eos,equationofstate,gmw,X_in,Z_in,&
                           calc_temp_and_ene,get_mean_molecular_weight,eos_outputs_mu
 use eos_idealplusrad,only:get_idealplusrad_enfromtemp,get_idealgasplusrad_tempfrompres
 use eos_piecewise,   only:init_eos_piecewise_preset,get_dPdrho_piecewise
 use eos_mesa,        only:get_eos_eT_from_rhop_mesa,get_eos_pressure_temp_mesa
 use part,            only:eos_vars,itemp,igasP,iX,iZ,imu,store_temperature,ihsoft
>>>>>>> 82a58105
 use setstellarcore,  only:set_stellar_core
 use setsoftenedcore, only:set_softened_core
 use part,            only:nptmass,xyzmh_ptmass,vxyz_ptmass,rhoh,set_particle_type,iorder=>ll
 use relaxstar,       only:relax_star
 use domain,          only:i_belong
 integer,           intent(in)    :: id
 integer,           intent(inout) :: npart
 integer,           intent(out)   :: npartoftype(:)
 real,              intent(out)   :: xyzh(:,:)
 real,              intent(out)   :: massoftype(:)
 real,              intent(out)   :: polyk,gamma,hfact
 real,              intent(inout) :: time
 character(len=20), intent(in)    :: fileprefix
 real,              intent(out)   :: vxyzu(:,:)
 integer, parameter               :: ng_max = nrhotab
 integer, parameter               :: ng     = 5001
<<<<<<< HEAD
 integer                          :: i,nx,npts,ierr,eos_type
 real                             :: vol_sphere,psep,rmin,presi
 real, allocatable                :: r(:),den(:),pres(:),temp(:),en(:),mtab(:),Xfrac(:),Yfrac(:)
 real                             :: eni,tempi,p_on_rhogas,xi,yi,zi,ri,spsoundi,densi,hi
=======
 integer                          :: i,nx,npts,ierr
 real                             :: vol_sphere,psep,rmin
 real, allocatable                :: r(:),den(:),pres(:),temp(:),en(:),mtab(:),Xfrac(:),Yfrac(:),mu(:)
 real                             :: eni,tempi,p_on_rhogas,xi,yi,zi,ri,massri,spsoundi,densi,presi,hi,guessene
>>>>>>> 82a58105
 logical                          :: calc_polyk,setexists
 character(len=120)               :: setupfile,inname
 procedure(func), pointer :: get_dPdrho
 !
 ! Initialise parameters, including those that will not be included in *.setup
 !
 time         = 0.
 polyk        = 1.0
 gamma        = 5./3.
 hfact        = hfact_default
 maxvxyzu     = size(vxyzu(:,1))
 use_exactN   = .true.
 relax_star_in_setup = .false.
 write_rho_to_file = .false.
 input_polyk  = .false.
 !
 ! set default options
 !
 dist_unit   = 'solarr'
 mass_unit   = 'solarm'
 Rstar       = 1.0
 Mstar       = 1.0
 ui_coef     = 1.0
 iprofile    = 1
 EOSopt      = 1
 initialtemp = 1.0e7
 gmw         = 0.5988
 X_in        = 0.74
 Z_in        = 0.02
 isoftcore   = 0
 isinkcore   = .false.
 hsoft         = 0.
 rcore         = 0.
 mcore         = 0.
 isofteningopt = 1 ! By default, specify rcore
 input_profile = 'P12_Phantom_Profile.data'
 outputfilename = 'mysoftenedstar.dat'
 dens_profile = 'density-profile.tab'
 !
 ! defaults needed for error checking
 !
 need_iso    = 0       ! -1 = no; 0 = doesn't matter; 1 = yes
 need_temp   = 0       ! -1 = no; 0 = doesn't matter; 1 = yes
 !
 ! determine if an .in file exists
 !
 inname=trim(fileprefix)//'.in'
 inquire(file=inname,exist=iexist)
 if (.not. iexist) then
    tmax      = 100.
    dtmax     = 1.0
    ieos      = 2
 endif
 !
 ! determine if an .setup file exists
 !
 setupfile = trim(fileprefix)//'.setup'
 inquire(file=setupfile,exist=setexists)
 if (setexists) then
    call read_setupfile(setupfile,gamma,polyk,ierr)
    if (ierr /= 0) then
       if (id==master) call write_setupfile(setupfile,gamma,polyk)
       stop 'please rerun phantomsetup with revised .setup file'
    endif
    !--Prompt to get inputs and write to file
 elseif (id==master) then
    print "(a,/)",trim(setupfile)//' not found: using interactive setup'
    call setup_interactive(polyk,gamma,iexist,id,master,ierr)
    call write_setupfile(setupfile,gamma,polyk)
    stop 'please check and edit .setup file and rerun phantomsetup'
 endif

 !
 ! Verify correct pre-processor commands
 !
 if (.not.gravity) then
    iexternalforce = iext_densprofile
    write_rho_to_file = .true.
 endif
 !
 ! set lattice, use closepacked unless relaxation is done automatically
 !
 lattice = 'closepacked'
 if (relax_star_in_setup) lattice='random'

 if (maxvxyzu > 3  .and. need_iso == 1) call fatal('setup','require ISOTHERMAL=yes')
 if (maxvxyzu < 4  .and. need_iso ==-1) call fatal('setup','require ISOTHERMAL=no')
 if (maxvxyzu < 4  .and. need_temp==-1) call fatal('setup','require ISOTHERMAL=no')
 if (need_temp==1 .and. .not. store_temperature) call fatal('setup','require TEMPERATURE=yes')
 !
 ! set units
 !
 call set_units(dist=udist,mass=umass,G=1.d0)
 !call set_units(mass=umass, c=1.d0, G=1.d0) ! uncomment if want geometric units
 !
 ! set up particles
 !
 npartoftype(:) = 0
 nstar          = 0
 npart          = 0
 npart_total    = 0
 vxyzu          = 0.0
 !polytropic
 calc_polyk = .true.
 !
 ! set up tabulated density profile
 !
 calc_polyk = .true.
 if (ieos==9) call init_eos_piecewise_preset(EOSopt)
 allocate(r(ng_max),den(ng_max),pres(ng_max),temp(ng_max),en(ng_max),mtab(ng_max))

 print "(/,a,/)",' Using '//trim(profile_opt(iprofile))
 select case(iprofile)
 case(ipoly)
    call rho_polytrope(gamma,polyk,Mstar,r,den,npts,rhocentre,calc_polyk,Rstar)
    pres = polyk*den**gamma
 case(ifromfile)
    call read_rhotab_wrapper(trim(input_profile),ng_max,r,den,npts,&
                             polyk,gamma,rhocentre,Mstar,iexist,ierr)
    if (.not.iexist) call fatal('setup','density file does not exist')
    if (ierr > 0)    call fatal('setup','error in reading density file')
    pres = polyk*den**gamma
 case(ibpwpoly)
    get_dPdrho => get_dPdrho_piecewise
    call rho_piecewise_polytrope(r,den,rhocentre,Mstar,get_dPdrho,npts,ierr)
    if (ierr == 1) call fatal('setup','ng_max is too small')
    if (ierr == 2) call fatal('setup','failed to converge to a self-consistent density profile')
    rmin  = r(1)
    Rstar = r(npts)
    pres = polyk*den**gamma
 case(imesa)
    deallocate(r,den,pres,temp,en,mtab)

    mu = 0.
    if (isoftcore > 0) then
       call read_mesa(input_profile,den,r,pres,mtab,en,temp,Xfrac,Yfrac,Mstar,ierr,cgsunits=.true.)
       allocate(mu(size(den)))
       if (ierr /= 0) call fatal('setup','error in reading stellar profile from'//trim(input_profile))
       call set_softened_core(isoftcore,isofteningopt,r,den,pres,mtab,Xfrac,Yfrac,ierr) ! sets mcore, rcore
       hsoft = 0.5 * rcore
       ! solve for temperature and energy profile
       do i=1,size(r)
          mu(i) = get_mean_molecular_weight(Xfrac(i),1.-Xfrac(i)-Yfrac(i))  ! only used in u, T calculation if ieos==2,12
          if (i==1) then
             guessene = 1.5*pres(i)/den(i)  ! initial guess
             tempi = min((3.*pres(i)/radconst)**0.25, pres(i)*mu(i)/(den(i)*kb_on_mh)) ! guess for temperature
          else
             guessene = en(i-1)
             tempi = temp(i-1)
          endif
          call calc_temp_and_ene(den(i),pres(i),eni,tempi,ierr,guesseint=guessene,mu_local=mu(i))  ! for ieos==20, mu is outputted here
          en(i) = eni
          temp(i) = tempi
       enddo
       call write_profile(outputfilename,mtab,pres,temp,r,den,en,Xfrac,Yfrac,mu=mu)
       input_profile = outputfilename ! Have the read_mesa subroutine read the softened profile instead
    else
       call init_eos(ieos,ierr)
    endif
    call read_mesa(input_profile,den,r,pres,mtab,en,temp,Xfrac,Yfrac,Mstar,ierr)
    if (ierr==1) call fatal('setup',trim(input_profile)//' does not exist')
    if (ierr==2) call fatal('setup','insufficient data points read from file')
    if (ierr==3) call fatal('setup','too many data points; increase ng')
    if (ierr /= 0) call fatal('setup','error in reading stellar profile from'//trim(input_profile))
    npts = size(den)
    rmin  = r(1)
    Rstar = r(npts)
    !  if ((eos_outputs_mu(ieos)) .and. (isoftcore<=0)) then  ! solve for mu
    !     allocate(mu(npts))
    !     do i = 1,npts
    !        eni = en(i)*unit_ergg
    !        tempi = temp(i)
    !        call calc_temp_and_ene(den(i)*unit_density,pres(i)*unit_pressure,eni,tempi,ierr,guesseint=eni,&
    !                               mu_local=mu(i),X_local=Xfrac(i),Z_local=1.-Xfrac(i)-Yfrac(i))
    !     enddo
    !  endif
 case(ikepler)
    call read_kepler_file(trim(input_profile),ng_max,npts,r,den,pres,temp,en,Mstar,ierr)
    if (ierr==1) call fatal('setup',trim(input_profile)//' does not exist')
    if (ierr==2) call fatal('setup','insufficient data points read from file')
    if (ierr==3) call fatal('setup','too many data points; increase ng')
    rmin  = r(1)
    Rstar = r(npts)
 case(ievrard)
    call rho_evrard(ng_max,Mstar,Rstar,r,den)
    npts = ng_max
    polyk = ui_coef*Mstar/Rstar
    pres = polyk*den**gamma
    print*,' Assuming polyk = ',polyk
 case default  ! set up uniform sphere by default
    call rho_uniform(ng_max,Mstar,Rstar,r,den) ! use this array for continuity of call to set_sphere
    npts = ng_max
    pres = polyk*den**gamma
    print*,' Assuming polyk = ',polyk
 end select
 !
 ! place particles in sphere
 !
 vol_sphere  = 4./3.*pi*Rstar**3
 nx          = int(np**(1./3.))
 psep        = vol_sphere**(1./3.)/real(nx)
 call set_sphere(lattice,id,master,rmin,Rstar,psep,hfact,npart,xyzh, &
                 rhotab=den(1:npts),rtab=r(1:npts),nptot=npart_total, &
                 exactN=use_exactN,np_requested=np,mask=i_belong)
 !
 ! add sink particle stellar core
 !
 if (isinkcore) call set_stellar_core(nptmass,xyzmh_ptmass,vxyz_ptmass,ihsoft,mcore,hsoft)

 nstar = int(npart_total,kind=(kind(nstar)))
 massoftype(igas) = Mstar/nstar
 !
 ! set total particle number (on this MPI thread)
 !
 npart             = nstar
 npartoftype(igas) = npart
 do i=1,npart
    call set_particle_type(i,igas)
 enddo
 !
 ! Write the desired profile to file (do this before relaxation)
 !
 if (write_rho_to_file) call write_rhotab(dens_profile,r,den,npts,polyk,gamma,rhocentre,ierr)
 !
 ! relax the density profile to achieve nice hydrostatic equilibrium
 !
 if (relax_star_in_setup) then
    if (nstar==npart) then
       call relax_star(npts,den,pres,r,npart,xyzh)
    else
       call error('setup_star','cannot run relaxation with MPI setup, please run setup on ONE MPI thread')
    endif
 endif
 !
 ! set composition of each particle by interpolating from table
 !
 if (use_variable_composition .or. eos_outputs_mu(ieos)) then
    call find_rank(npart,r2func,xyzh(1:3,:),iorder)
    do i = 1,nstar
       ri  = sqrt(dot_product(xyzh(1:3,i),xyzh(1:3,i)))
       massri = Mstar * real(iorder(i)-1) / real(npart) ! mass coordinate of particle i
       if (use_variable_composition) then
          eos_vars(iX,i) = yinterp(Xfrac,mtab,massri)
          eos_vars(iZ,i) = 1. - eos_vars(iX,i) - yinterp(Yfrac,mtab,massri)
       endif
       if (eos_outputs_mu(ieos)) eos_vars(imu,i) = yinterp(mu,mtab,massri)
    enddo
 endif
 !
 ! set the internal energy, temperature, and composition (X,Z,mu, if using variable composition)
 !
 if (maxvxyzu==4) then
    if (do_radiation) then
       eos_type=12  ! Calculate temperature from both gas and radiation pressure
    else
       eos_type=ieos
    endif
    do i = 1,nstar
       if (relax_star_in_setup) then
          hi = xyzh(4,i)
          densi = rhoh(hi,massoftype(igas))
          presi = eos_vars(igasP,i)  ! retrieve pressure from relax_star calculated with the fake (ieos=2) internal energy
       else
          !  Interpolate density and pressure from table
          ri    = sqrt(dot_product(xyzh(1:3,i),xyzh(1:3,i)))
          densi = yinterp(den,r,ri)
          presi = yinterp(pres,r,ri)
       endif

       select case(ieos)
       case(16) ! Shen EoS
          vxyzu(4,i) = initialtemp
       case(15) ! Helmholtz EoS
          xi    = xyzh(1,i)
          yi    = xyzh(2,i)
          zi    = xyzh(3,i)
          tempi = initialtemp
          call equationofstate(ieos,p_on_rhogas,spsoundi,densi,xi,yi,zi,eni,tempi)
          vxyzu(4,i) = eni
          if (store_temperature) eos_vars(itemp,i) = initialtemp
<<<<<<< HEAD
       case default ! Recalculate eint and temp for each particle according to EoS
          call calc_temp_and_ene(eos_type,densi*unit_density,presi*unit_pressure,eni,tempi,ierr)
          if (do_radiation) then
             vxyzu(4,i) = ugas_from_Tgas(tempi,gamma,gmw)
             rad(iradxi,i) = radE_from_Trad(tempi)/densi
          else
             vxyzu(4,i) = eni / unit_ergg
          endif
=======
       case default
          if (use_variable_composition) then
             call calc_temp_and_ene(densi*unit_density,presi*unit_pressure,eni,tempi,ierr,&
                                    mu_local=eos_vars(imu,i),X_local=eos_vars(iX,i),Z_local=eos_vars(iZ,i))
          else
             call calc_temp_and_ene(densi*unit_density,presi*unit_pressure,eni,tempi,ierr)
          endif
          vxyzu(4,i) = eni / unit_ergg
>>>>>>> 82a58105
          if (store_temperature) eos_vars(itemp,i) = tempi
       end select
    enddo
 endif

!  if (do_radiation) call set_radiation_and_gas_temperature_equal(npart,xyzh,vxyzu,massoftype,rad)

 call finish_eos(ieos,ierr)
 !
 ! Reset centre of mass (again)
 !
 call reset_centreofmass(npart,xyzh,vxyzu,nptmass,xyzmh_ptmass,vxyz_ptmass)

 !
 ! Print summary to screen
 !
 rhozero = Mstar/vol_sphere
 write(*,"(70('='))")
 if (ieos /= 9) then
    write(*,'(1x,a,f12.5)')       'gamma               = ', gamma
 endif
 if (maxvxyzu <= 4) then
    write(*,'(1x,a,f12.5)')       'polyk               = ', polyk
    write(*,'(1x,a,f10.6,a)')     'specific int. energ = ', polyk*Rstar/Mstar,' GM/R'
 endif
 call write_mass('particle mass       = ',massoftype(igas),umass)
 call write_dist('Radius              = ',Rstar,udist)
 call write_mass('Mass                = ',Mstar,umass)
 if (iprofile==ipoly) then
    write(*,'(1x,a,es12.5,a)') 'rho_central         = ', rhocentre*unit_density,' g/cm^3'
 endif
 write(*,'(1x,a,i12)')         'N                   = ', nstar
 write(*,'(1x,a,2(es12.5,a))')    'rho_mean            = ', rhozero*unit_density,  ' g/cm^3 = '&
                                                       , rhozero,               ' code units'
 write(*,'(1x,a,es12.5,a)')       'free fall time      = ', sqrt(3.*pi/(32.*rhozero))*utime,' s'
 call write_dist('particle separation = ',psep,udist)
 if ( (iprofile==iuniform .and. .not.gravity) .or. iprofile==ifromfile) then
    write(*,'(a)') 'WARNING! This setup may not be stable'
 endif
 write(*,"(70('='))")

end subroutine setpart

!-----------------------------------------------------------------------
!+
!  Ask questions of the user to determine which setup to use
!+
!-----------------------------------------------------------------------
subroutine setup_interactive(polyk,gamma,iexist,id,master,ierr)
 use prompting, only:prompt
 use units,     only:select_unit
 use eos,       only:X_in,Z_in,gmw,irecomb
 real, intent(out)    :: polyk,gamma
 logical, intent(in)  :: iexist
 integer, intent(in)  :: id,master
 integer, intent(out) :: ierr
 integer :: i
 logical :: need_rstar

 ierr = 0
 ! Select sphere & set default values
 do i = 1, nprofile_opts
    write(*,"(i2,')',1x,a)") i, profile_opt(i)
 enddo

 call prompt('Enter which density profile to use',iprofile,1,nprofile_opts)
 !
 ! set default file output parameters
 !
 if (id==master) write(*,"('Setting up ',a)") trim(profile_opt(iprofile))
 call set_defaults_given_profile(iprofile,iexist,need_inputprofile,need_rstar,polyk)

 ! units
 ierr = 1
 do while (ierr /= 0)
    call prompt('Enter mass unit (e.g. solarm,jupiterm,earthm)',mass_unit)
    call select_unit(mass_unit,umass,ierr)
    if (ierr /= 0) print "(a)",' ERROR: mass unit not recognised'
 enddo
 ierr = 1
 do while (ierr /= 0)
    call prompt('Enter distance unit (e.g. au,pc,kpc,0.1pc)',dist_unit)
    call select_unit(dist_unit,udist,ierr)
    if (ierr /= 0) print "(a)",' ERROR: length unit not recognised'
 enddo

 ! resolution
 np    = 100000 ! default number of particles
 call prompt('Enter the approximate number of particles in the sphere ',np,0)

 ! equation of state
 call prompt('Enter the desired EoS for setup',ieos)
 select case(ieos)
 case(15) ! Helmholtz
    call prompt('Enter temperature',initialtemp,1.0e3,1.0e11)
 case(9)
    write(*,'(a)') 'EOS options: 1=APR3,2=SLy,3=MS1,4=ENG (from Read et al 2009)'
    call prompt('Enter equation of state type',EOSopt,1,4)
 case(2)
    call prompt('Enter gamma (adiabatic index)',gamma,1.,7.)
    if (input_polyk) call prompt('Enter polytropic constant',polyk,0.)
 case(1)
    call prompt('Enter polytropic constant (cs^2 if isothermal)',polyk,0.)
 case(20)
    call prompt('Enter irecomb (0: H2+H+He, 1:H+He, 2:He)',irecomb,0)
 end select
 if (iprofile==ievrard) then
    call prompt('Enter the specific internal energy (units of GM/R) ',ui_coef,0.)
 endif

 ! star properties
 if (need_inputprofile) then
    call prompt('Enter file name containing input profile ', input_profile)
 else
    call prompt('Enter the mass of the star (code units) ',  Mstar,0.)
    if (need_rstar) call prompt('Enter the radius of the star (code units) ',Rstar,0.)
 endif

 if (iprofile==imesa) then
    call prompt('Use variable composition?',use_variable_composition)

    print*,'Soften the core density profile and add a sink particle core?'
    print "(3(/,a))",'0: Do not soften profile', &
                     '1: Use cubic softened density profile', &
                     '2: Use constant entropy softened profile'
    call prompt('Select option above : ',isoftcore,0,2)

    select case (isoftcore)
    case(0)
       call prompt('Add a sink particle stellar core?',isinkcore)
       if (isinkcore) then
          call prompt('Enter mass of the created sink particle core',mcore,0.)
          call prompt('Enter softening length of the sink particle core',hsoft,0.)
       endif
    case(1)
       isinkcore = .true. ! Create sink particle core automatically
       print*,'Options for core softening:'
       print "(5(/,a))",'1. Specify radius of density softening', &
                        '2. Specify mass of sink particle core (not recommended)', &
                        '3. Specify both radius of density softening length and mass', &
                        '   of sink particle core (if you do not know what you are', &
                        '   doing, you will obtain a poorly softened profile)'
       call prompt('Select option above : ',isofteningopt,1,3)

       select case (isofteningopt)
       case(1)
          call prompt('Enter core radius',rcore,0.)
       case(2)
          call prompt('Enter mass of the created sink particle core',mcore,0.)
       case(3)
          call prompt('Enter mass of the created sink particle core',mcore,0.)
          call prompt('Enter core radius',rcore,0.)
       end select

       call prompt('Enter output file name of cored stellar profile:',outputfilename)

    case(2)
       isinkcore = .true. ! Create sink particle core automatically
       print*,'Specify core radius and initial guess for mass of sink particle core'
       call prompt('Enter core radius in Rsun : ',rcore,0.)
       call prompt('Enter guess for core mass in Msun : ',mcore,0.)
       call prompt('Enter output file name of cored stellar profile:',outputfilename)
    end select

    if ((.not. use_variable_composition) .and. (isoftcore<=0)) then
       if ( (ieos==12) .or. (ieos==2) ) call prompt('Enter mean molecular weight',gmw,0.)
       if ( (ieos==10) .or. (ieos==20) ) then
          call prompt('Enter hydrogen mass fraction (X)',X_in,0.,1.)
          call prompt('Enter metals mass fraction (Z)',Z_in,0.,1.)
       endif
    endif
 endif
 call prompt('Relax star automatically during setup?',relax_star_in_setup)

end subroutine setup_interactive

!-----------------------------------------------------------------------
!+
!  Set default options associated with particular star setups
!  This routine should not do ANY prompting
!+
!-----------------------------------------------------------------------
subroutine set_defaults_given_profile(iprofile,iexist,need_inputprofile,need_rstar,polyk)
 integer, intent(in)  :: iprofile
 logical, intent(in)  :: iexist
 logical, intent(out) :: need_inputprofile,need_rstar
 real,    intent(out) :: polyk

 need_rstar = .true.
 need_inputprofile = .false.
 select case(iprofile)
 case(iuniform)
    input_polyk  = .true.
 case(ipoly)
    input_polyk  = .false.
 case(ifromfile)
    ! Read the density profile from file (e.g. for neutron star)
    !  Original Author: Mark Bennett
    input_profile = 'ns-rdensity.tab'
    need_inputprofile = .true.
 case(imesa)
    ! sets up a star from a 1D MESA code output
    !  Original Author: Roberto Iaconi
    input_profile = 'P12_Phantom_Profile.data'
    need_inputprofile = .true.
 case(ikepler)
    ! sets up a star from a 1D KEPLER code output
    !  Original Author: Nicole Rodrigues
    input_profile = 'kepler_MS.data'
    need_inputprofile = .true.
 case(ibpwpoly)
    !  piecewise polytrope
    !  Original Author: Madeline Marshall & Bernard Field
    !  Supervisors: James Wurster & Paul Lasky
    ieos         = 9
    dist_unit    = 'km'
    Mstar        = 1.35
    polyk        = 144.
    calc_erot    = .true.
    need_rstar   = .false.
    input_polyk  = .true.
 case(ievrard)
    ! Evrard Collapse
    if (.not. iexist) then
       tmax      = 3.0
       dtmax     = 0.1
       nfulldump = 1
    endif
    ui_coef     = 0.05
    need_iso    = -1
    input_polyk  = .false.
 end select

end subroutine set_defaults_given_profile

!-----------------------------------------------------------------------
!+
!  Subroutines to write summary to screen
!+
!-----------------------------------------------------------------------
subroutine write_dist(item_in,dist_in,udist)
 real,             intent(in) :: dist_in
 real(kind=8),     intent(in) :: udist
 character(len=*), intent(in) :: item_in

 if ( abs(1.0-solarr/udist) < 1.0d-4) then
    write(*,'(1x,2(a,Es12.5),a)') item_in, dist_in*udist,' cm     = ',dist_in,' R_sun'
 elseif ( abs(1.0-km/udist) < 1.0d-4) then
    write(*,'(1x,2(a,Es12.5),a)') item_in, dist_in*udist,' cm     = ',dist_in,' km'
 else
    write(*,'(1x,a,Es12.5,a)')    item_in, dist_in*udist,' cm'
 endif

end subroutine write_dist

subroutine write_mass(item_in,mass_in,umass)
 real,             intent(in) :: mass_in
 real(kind=8),     intent(in) :: umass
 character(len=*), intent(in) :: item_in

 if ( abs(1.0-solarm/umass) < 1.0d-4) then
    write(*,'(1x,2(a,Es12.5),a)') item_in, mass_in*umass,' g      = ',mass_in,' M_sun'
 else
    write(*,'(1x,a,Es12.5,a)')    item_in, mass_in*umass,' g'
 endif

end subroutine write_mass
!-----------------------------------------------------------------------
!+
!  Write setup parameters to input file
!+
!-----------------------------------------------------------------------
subroutine write_setupfile(filename,gamma,polyk)
 use infile_utils, only:write_inopt,get_optstring
 use dim,          only:tagline
 use relaxstar,    only:write_options_relax
 use eos,          only:X_in,Z_in,gmw,irecomb
 real,             intent(in) :: gamma,polyk
 character(len=*), intent(in) :: filename
 integer,          parameter  :: iunit = 20
 character(len=120)           :: string

 write(*,"(a)") ' Writing '//trim(filename)
 open(unit=iunit,file=filename,status='replace',form='formatted')
 write(iunit,"(a)") '# '//trim(tagline)
 write(iunit,"(a)") '# input file for Phantom star setup'

 call get_optstring(nprofile_opts,profile_opt,string,4)
 call write_inopt(iprofile,'iprofile',trim(string),iunit)

 write(iunit,"(/,a)") '# units'
 call write_inopt(mass_unit,'mass_unit','mass unit (e.g. solarm)',iunit)
 call write_inopt(dist_unit,'dist_unit','distance unit (e.g. au)',iunit)

 write(iunit,"(/,a)") '# resolution'
 call write_inopt(np,'np','approx number of particles (in box of size 2R)',iunit)
 call write_inopt(use_exactN,'use_exactN','find closest particle number to np',iunit)

 write(iunit,"(/,a)") '# equation of state'
 call write_inopt(ieos,'ieos','1=isothermal,2=adiabatic,10=MESA,12=idealplusrad',iunit)
 call write_inopt(use_variable_composition,'use_variable_comp','Use variable composition (X, Z, mu)',iunit)
 select case(ieos)
 case(15) ! Helmholtz
    call write_inopt(initialtemp,'initialtemp','initial temperature of the star',iunit)
 case(9)
    write(iunit,"(/,a)") '# Piecewise Polytrope default options'
    call write_inopt(EOSopt,'EOSopt','EOS: 1=APR3,2=SLy,3=MS1,4=ENG (from Read et al 2009)',iunit)
 case(2)
    call write_inopt(gamma,'gamma','Adiabatic index',iunit)
    if (input_polyk) call write_inopt(polyk,'polyk','polytropic constant (cs^2 if isothermal)',iunit)
    if ((isoftcore<=0) .and. (.not. use_variable_composition)) call write_inopt(gmw,'mu','mean molecular weight',iunit)
 case(1)
    if (input_polyk) call write_inopt(polyk,'polyk','polytropic constant (cs^2 if isothermal)',iunit)
 case(10,20)
    if (ieos==20) call write_inopt(irecomb,'irecomb','Species to include in recombination (0: H2+H+He, 1:H+He, 2:He',iunit)
    if ( (.not. use_variable_composition) .and. (isoftcore<=0) ) then
       call write_inopt(X_in,'X','hydrogen mass fraction',iunit)
       call write_inopt(Z_in,'Z','metallicity',iunit)
    endif
 case(12)
<<<<<<< HEAD
    call write_inopt(gamma,'gamma','Adiabatic index',iunit)
    if (isoftcore <= 0) call write_inopt(gmw,'mu','mean molecular weight',iunit)
=======
    if (.not. use_variable_composition) call write_inopt(gmw,'mu','mean molecular weight',iunit)
>>>>>>> 82a58105
 end select
 if (iprofile==ievrard) then
    call write_inopt(ui_coef,'ui_coef','specific internal energy (units of GM/R)',iunit)
 endif

 if (isoftcore <= 0) then
    write(iunit,"(/,a)") '# star properties'
    if (need_inputprofile) then
       call write_inopt(input_profile,'input_profile','Path to input profile',iunit)
    else
       call write_inopt(Rstar,'Rstar','radius of star',iunit)
       call write_inopt(Mstar,'Mstar','mass of star',iunit)
    endif
 endif

 if (iprofile==imesa) then
    write(iunit,"(/,a)") '# core softening and sink stellar core options'
    call write_inopt(isoftcore,'isoftcore','0=no core softening, 1=cubic core, 2=constant entropy core',iunit)
    if (isoftcore > 0) then
       call write_inopt(input_profile,'input_profile','Path to input profile',iunit)
       call write_inopt(outputfilename,'outputfilename','Output path for softened MESA profile',iunit)
       if (isoftcore == 1) then
          call write_inopt(isofteningopt,'isofteningopt','1=supply rcore, 2=supply mcore, 3=supply both',iunit)
          if ((isofteningopt == 1) .or. (isofteningopt == 3)) then
             call write_inopt(rcore,'rcore','Radius of core softening',iunit)
          endif
          if ((isofteningopt == 2) .or. (isofteningopt == 3)) then
             call write_inopt(mcore,'mcore','Mass of sink particle stellar core',iunit)
          endif
       elseif (isoftcore == 2) then
          call write_inopt(rcore,'rcore','Radius of core softening',iunit)
          call write_inopt(mcore,'mcore','Initial guess for mass of sink particle stellar core',iunit)
       endif
    else
       call write_inopt(isinkcore,'isinkcore','Add a sink particle stellar core',iunit)
       if (isinkcore) then
          call write_inopt(mcore,'mcore','Mass of sink particle stellar core',iunit)
          call write_inopt(hsoft,'hsoft','Softening length of sink particle stellar core',iunit)
       endif
    endif
 endif

 write(iunit,"(/,a)") '# relaxation options'
 call write_inopt(relax_star_in_setup,'relax_star','relax star automatically during setup',iunit)
 if (relax_star_in_setup) call write_options_relax(iunit)

 call write_inopt(write_rho_to_file,'write_rho_to_file','write density profile to file',iunit)

 close(iunit)

end subroutine write_setupfile
!-----------------------------------------------------------------------
!+
!  Read setup parameters from input file
!+
!-----------------------------------------------------------------------
subroutine read_setupfile(filename,gamma,polyk,ierr)
 use infile_utils, only:open_db_from_file,inopts,close_db,read_inopt
 use io,           only:error
 use units,        only:select_unit
 use relaxstar,    only:read_options_relax
 use eos,          only:X_in,Z_in,gmw,irecomb
 character(len=*), intent(in)  :: filename
 integer,          parameter   :: lu = 21
 integer,          intent(out) :: ierr
 real,             intent(out) :: gamma,polyk
 integer                       :: nerr
 type(inopts), allocatable     :: db(:)

 call open_db_from_file(db,filename,lu,ierr)
 if (ierr /= 0) return
 write(*, '(1x,2a)') 'setup_star: Reading setup options from ',trim(filename)

 nerr = 0
 call read_inopt(iprofile,'iprofile',db,errcount=nerr)
 call set_defaults_given_profile(iprofile,iexist,need_inputprofile,need_rstar,polyk)
 if (need_inputprofile) call read_inopt(input_profile,'input_profile',db,errcount=nerr)

 ! units
 call read_inopt(mass_unit,'mass_unit',db,ierr)
 call read_inopt(dist_unit,'dist_unit',db,ierr)

 ! resolution
 call read_inopt(np,'np',db,errcount=nerr)
 call read_inopt(use_exactN,'use_exactN',db,errcount=nerr)
 nstar = np

 ! core softening
 if (iprofile==imesa) then
    call read_inopt(use_variable_composition,'use_variable_comp',db,errcount=nerr)
    call read_inopt(isoftcore,'isoftcore',db,errcount=nerr)
 endif

 ! equation of state
 call read_inopt(ieos,'ieos',db,errcount=nerr)
 select case(ieos)
 case(15) ! Helmholtz
    call read_inopt(initialtemp,'initialtemp',db,errcount=nerr)
 case(9)
    call read_inopt(EOSopt,'EOSopt',db,errcount=nerr)
 case(2)
    call read_inopt(gamma,'gamma',db,errcount=nerr)
    if (input_polyk) call read_inopt(polyk,'polyk',db,errcount=nerr)
 case(1)
    if (input_polyk) call read_inopt(polyk,'polyk',db,errcount=nerr)
 case(10,20)
    if (ieos==20) call read_inopt(irecomb,'irecomb',db,errcount=nerr)
    ! if softening stellar core, composition is automatically determined at R/2
    if ( (.not. use_variable_composition) .and. (isoftcore <= 0)) then
       call read_inopt(X_in,'X',db,errcount=nerr)
       call read_inopt(Z_in,'Z',db,errcount=nerr)
    endif
 case(12)
    ! if softening stellar core, mu is automatically determined at R/2
<<<<<<< HEAD
    call read_inopt(gamma,'gamma',db,errcount=nerr)
    if (isoftcore <= 0) call read_inopt(gmw,'mu',db,errcount=nerr)
=======
    if ( (.not. use_variable_composition) .and. (isoftcore <= 0)) call read_inopt(gmw,'mu',db,errcount=nerr)
>>>>>>> 82a58105
 end select
 if (iprofile==ievrard) call read_inopt(ui_coef,'ui_coef',db,errcount=nerr)

 ! core softening options
 if (iprofile==imesa) then
    if (isoftcore <= 0) then ! sink particle core without softening
       call read_inopt(isinkcore,'isinkcore',db,errcount=nerr)
       if (isinkcore) then
          call read_inopt(mcore,'mcore',db,errcount=nerr)
          call read_inopt(hsoft,'hsoft',db,errcount=nerr)
       endif
    else
       isinkcore = .true.
       call read_inopt(input_profile,'input_profile',db,errcount=nerr)
       call read_inopt(outputfilename,'outputfilename',db,errcount=nerr)
       if (isoftcore==1) call read_inopt(isofteningopt,'isofteningopt',db,errcount=nerr)
       if ((isofteningopt==1) .or. (isofteningopt==3)) call read_inopt(rcore,'rcore',db,errcount=nerr)
       if ((isofteningopt==2) .or. (isofteningopt==3) .or. (isoftcore==2)) call read_inopt(mcore,'mcore',db,errcount=nerr)
    endif
 endif

 ! star properties
 if (isoftcore <= 0) then
    if (need_inputprofile) then
       call read_inopt(input_profile,'input_profile',db,errcount=nerr)
    else
       call read_inopt(Mstar,'Mstar',db,errcount=nerr)
       if (need_rstar) call read_inopt(Rstar,'Rstar',db,errcount=nerr)
    endif
 endif

 ! relax star options
 call read_inopt(relax_star_in_setup,'relax_star',db,errcount=nerr)
 if (relax_star_in_setup) call read_options_relax(db,nerr)
 if (nerr /= 0) ierr = ierr + 1

 ! option to write density profile to file
 call read_inopt(write_rho_to_file,'write_rho_to_file',db)

 !
 ! parse units
 !
 call select_unit(mass_unit,umass,nerr)
 if (nerr /= 0) then
    call error('setup_star','mass unit not recognised')
    ierr = ierr + 1
 endif
 call select_unit(dist_unit,udist,nerr)
 if (nerr /= 0) then
    call error('setup_star','length unit not recognised')
    ierr = ierr + 1
 endif

 if (nerr > 0) then
    print "(1x,a,i2,a)",'setup_star: ',nerr,' error(s) during read of setup file'
    ierr = 1
 endif

 call close_db(db)

end subroutine read_setupfile

end module setup<|MERGE_RESOLUTION|>--- conflicted
+++ resolved
@@ -126,21 +126,14 @@
  use rho_profile,     only:rho_uniform,rho_polytrope,rho_piecewise_polytrope,rho_evrard,&
                            read_mesa,read_kepler_file,write_profile,func
  use extern_densprofile, only:write_rhotab,rhotabfile,read_rhotab_wrapper
-<<<<<<< HEAD
- use eos,             only:init_eos,init_eos_9,finish_eos,equationofstate,gmw,X_in,Z_in,calc_temp_and_ene
- use eos_idealplusrad,only:get_idealplusrad_enfromtemp,get_idealgasplusrad_tempfrompres,get_idealplusrad_pres
- use eos_mesa,        only:get_eos_eT_from_rhop_mesa,get_eos_pressure_temp_mesa
- use radiation_utils, only:set_radiation_and_gas_temperature_equal,ugas_from_Tgas,radE_from_Trad
- use dim,             only:do_radiation
- use part,            only:rad,eos_vars,itemp,igasP,store_temperature,ihsoft
-=======
  use eos,             only:init_eos,finish_eos,equationofstate,gmw,X_in,Z_in,&
                            calc_temp_and_ene,get_mean_molecular_weight,eos_outputs_mu
  use eos_idealplusrad,only:get_idealplusrad_enfromtemp,get_idealgasplusrad_tempfrompres
  use eos_piecewise,   only:init_eos_piecewise_preset,get_dPdrho_piecewise
  use eos_mesa,        only:get_eos_eT_from_rhop_mesa,get_eos_pressure_temp_mesa
- use part,            only:eos_vars,itemp,igasP,iX,iZ,imu,store_temperature,ihsoft
->>>>>>> 82a58105
+ use radiation_utils, only:set_radiation_and_gas_temperature_equal,ugas_from_Tgas,radE_from_Trad
+ use dim,             only:do_radiation
+ use part,            only:rad,eos_vars,itemp,igasP,iX,iZ,imu,store_temperature,ihsoft
  use setstellarcore,  only:set_stellar_core
  use setsoftenedcore, only:set_softened_core
  use part,            only:nptmass,xyzmh_ptmass,vxyz_ptmass,rhoh,set_particle_type,iorder=>ll
@@ -157,17 +150,10 @@
  real,              intent(out)   :: vxyzu(:,:)
  integer, parameter               :: ng_max = nrhotab
  integer, parameter               :: ng     = 5001
-<<<<<<< HEAD
  integer                          :: i,nx,npts,ierr,eos_type
  real                             :: vol_sphere,psep,rmin,presi
- real, allocatable                :: r(:),den(:),pres(:),temp(:),en(:),mtab(:),Xfrac(:),Yfrac(:)
- real                             :: eni,tempi,p_on_rhogas,xi,yi,zi,ri,spsoundi,densi,hi
-=======
- integer                          :: i,nx,npts,ierr
- real                             :: vol_sphere,psep,rmin
  real, allocatable                :: r(:),den(:),pres(:),temp(:),en(:),mtab(:),Xfrac(:),Yfrac(:),mu(:)
  real                             :: eni,tempi,p_on_rhogas,xi,yi,zi,ri,massri,spsoundi,densi,presi,hi,guessene
->>>>>>> 82a58105
  logical                          :: calc_polyk,setexists
  character(len=120)               :: setupfile,inname
  procedure(func), pointer :: get_dPdrho
@@ -448,25 +434,19 @@
           call equationofstate(ieos,p_on_rhogas,spsoundi,densi,xi,yi,zi,eni,tempi)
           vxyzu(4,i) = eni
           if (store_temperature) eos_vars(itemp,i) = initialtemp
-<<<<<<< HEAD
        case default ! Recalculate eint and temp for each particle according to EoS
-          call calc_temp_and_ene(eos_type,densi*unit_density,presi*unit_pressure,eni,tempi,ierr)
+          if (use_variable_composition) then
+             call calc_temp_and_ene(eos_type,densi*unit_density,presi*unit_pressure,eni,tempi,ierr,&
+                                    mu_local=eos_vars(imu,i),X_local=eos_vars(iX,i),Z_local=eos_vars(iZ,i))
+          else
+             call calc_temp_and_ene(eos_type,densi*unit_density,presi*unit_pressure,eni,tempi,ierr)
+          endif
           if (do_radiation) then
              vxyzu(4,i) = ugas_from_Tgas(tempi,gamma,gmw)
              rad(iradxi,i) = radE_from_Trad(tempi)/densi
           else
              vxyzu(4,i) = eni / unit_ergg
           endif
-=======
-       case default
-          if (use_variable_composition) then
-             call calc_temp_and_ene(densi*unit_density,presi*unit_pressure,eni,tempi,ierr,&
-                                    mu_local=eos_vars(imu,i),X_local=eos_vars(iX,i),Z_local=eos_vars(iZ,i))
-          else
-             call calc_temp_and_ene(densi*unit_density,presi*unit_pressure,eni,tempi,ierr)
-          endif
-          vxyzu(4,i) = eni / unit_ergg
->>>>>>> 82a58105
           if (store_temperature) eos_vars(itemp,i) = tempi
        end select
     enddo
@@ -787,12 +767,8 @@
        call write_inopt(Z_in,'Z','metallicity',iunit)
     endif
  case(12)
-<<<<<<< HEAD
     call write_inopt(gamma,'gamma','Adiabatic index',iunit)
-    if (isoftcore <= 0) call write_inopt(gmw,'mu','mean molecular weight',iunit)
-=======
     if (.not. use_variable_composition) call write_inopt(gmw,'mu','mean molecular weight',iunit)
->>>>>>> 82a58105
  end select
  if (iprofile==ievrard) then
     call write_inopt(ui_coef,'ui_coef','specific internal energy (units of GM/R)',iunit)
@@ -907,12 +883,8 @@
     endif
  case(12)
     ! if softening stellar core, mu is automatically determined at R/2
-<<<<<<< HEAD
     call read_inopt(gamma,'gamma',db,errcount=nerr)
-    if (isoftcore <= 0) call read_inopt(gmw,'mu',db,errcount=nerr)
-=======
     if ( (.not. use_variable_composition) .and. (isoftcore <= 0)) call read_inopt(gmw,'mu',db,errcount=nerr)
->>>>>>> 82a58105
  end select
  if (iprofile==ievrard) call read_inopt(ui_coef,'ui_coef',db,errcount=nerr)
 
