!--------------------------------------------------------------------------!
! The Phantom Smoothed Particle Hydrodynamics code, by Daniel Price et al. !
! Copyright (c) 2007-2022 The Authors (see AUTHORS)                        !
! See LICENCE file for usage and distribution conditions                   !
! http://phantomsph.bitbucket.io/                                          !
!--------------------------------------------------------------------------!
module rho_profile
!
! This contains several density profiles, including
!               1) uniform
!               2) polytrope
!               3) piecewise polytrope
!               4) Evrard
!               5) Read data from MESA file
!               6) Read data from KEPLER file
!               7) Bonnor-Ebert sphere
!
! :References: None
!
! :Owner: Daniel Price
!
! :Runtime parameters: None
!
! :Dependencies: datafiles, eos, fileutils, physcon, prompting, units
!
 use physcon, only:pi,fourpi
 implicit none

 public  :: rho_uniform,rho_polytrope,rho_piecewise_polytrope, &
            rho_evrard,read_mesa,read_kepler_file, &
            rho_bonnorebert,prompt_BEparameters
 public  :: write_profile,calc_mass_enc
 private :: integrate_rho_profile

 abstract interface
  real function func(x)
   real, intent(in) :: x
  end function func
 end interface

contains

!-----------------------------------------------------------------------
!+
!  Option 1:
!  Uniform density sphere
!+
!-----------------------------------------------------------------------
subroutine rho_uniform(ng,mass,radius,rtab,rhotab)
 integer, intent(in)  :: ng
 real,    intent(in)  :: mass,radius
 real,    intent(out) :: rtab(:),rhotab(:)
 integer              :: i
 real                 :: dr,density

 density = 3.0*mass/(fourpi*radius**3)
 dr      = radius/real(ng)
 do i=1,ng
    rtab(i)   = i*dr
    rhotab(i) = density
 enddo

end subroutine rho_uniform

!-----------------------------------------------------------------------
!+
!  Option 2:
!  Density profile for a polytrope (assumes G==1)
!+
!-----------------------------------------------------------------------
subroutine rho_polytrope(gamma,polyk,Mstar,rtab,rhotab,npts,rhocentre,set_polyk,Rstar)
 integer, intent(out)             :: npts
 real,    intent(in)              :: gamma
 real,    intent(in)              :: Mstar
 real,    intent(inout)           :: rtab(:),polyk
 real,    intent(out)             :: rhotab(size(rtab))
 real,    intent(inout), optional :: Rstar
 real,    intent(out),   optional :: rhocentre
 logical, intent(in),    optional :: set_polyk
 integer                          :: i,j
 real                             :: r(size(rtab)),v(size(rtab)),den(size(rtab))
 real                             :: dr,an,rhs,Mstar_f,rhocentre0
 real                             :: fac,rfac

 dr   = 0.001
 an   = 1./(gamma-1.)
 v(1) = 0.0
 v(2) = dr*(1.0 - dr*dr/6. )
 r(1) = 0.

 i = 2
 do while (v(i) >= 0.)
    r(i)    = (i-1)*dr
    rhs    = - r(i)*(v(i)/r(i))**an
    v(i+1) = 2*v(i) - v(i-1) + dr*dr*rhs
    i      = i + 1
    if (i+1 > size(rtab)) then ! array is not large enough; restart with larger dr
       dr   = dr*2.
       r(2) = dr
       v(2) = dr*(1.0 - dr*dr/6. )
       i = 2
    endif
 enddo
 npts = i-1
 !
 !--Calculate the mass, Mstar_f, out to radius r using the density without
 !  the central density multiplier.
 !
 den(1) = 1.0
 Mstar_f = 0.
 do j = 2,npts
    den(j)   = (v(j)/r(j))**an
    Mstar_f  = Mstar_f + fourpi*r(j)*r(j)*den(j)*dr
 enddo
 !
 !--Rescale the central density to give desired mass, Mstar
 !  This is using the incorrect polyk
 !
 fac        = (gamma*polyk)/(fourpi*(gamma - 1.))
 rhocentre0 = ((Mstar/Mstar_f)/fac**1.5)**(2./(3.*gamma - 4.))
 rfac       = sqrt(fac*rhocentre0**(gamma - 2.))

 if (present(set_polyk) .and. present(Rstar) ) then
    if ( set_polyk ) then
       !--Rescale radius to get polyk
       rfac      = Rstar/(r(npts)*rfac)
       polyk     = polyk*rfac
       !
       !--Re-rescale central density to give desired mass (using the correct polyk)
       fac        = (gamma*polyk)/(fourpi*(gamma - 1.))
       rhocentre0 = ((Mstar/Mstar_f)/fac**1.5)**(2./(3.*gamma - 4.))
       rfac       = sqrt(fac*rhocentre0**(gamma - 2.))
    endif
 endif

 rtab   = r * rfac
 rhotab = rhocentre0 * den
 if (present(Rstar))     Rstar     = r(npts)*rfac
 if (present(rhocentre)) rhocentre = rhocentre0

end subroutine rho_polytrope

!-----------------------------------------------------------------------
!+
!  Option 3:
!  Calculate the density profile for a piecewise polytrope
!  Original Authors: Madeline Marshall & Bernard Field
!  Supervisors: James Wurster & Paul Lasky
!+
!-----------------------------------------------------------------------
subroutine rho_piecewise_polytrope(rtab,rhotab,rhocentre,mstar_in,get_dPdrho,npts,ierr)
 integer, intent(out)   :: npts,ierr
 real,    intent(in)    :: mstar_in
 real,    intent(out)   :: rhocentre,rtab(:),rhotab(:)
 integer, parameter     :: itermax = 1000
 integer                :: iter,lastsign
 real                   :: dr,drho,mstar
 logical                :: iterate,bisect
 procedure(func), pointer :: get_dPdrho
 !
 !--initialise variables
 iter      = 0
 ierr      = 0
 drho      = 0.0
 dr        = 30.0/size(rtab)
 rhocentre = 1.0
 lastsign  = 1
 iterate   = .true.
 bisect    = .false.
 !
 !--Iterate to get the correct density profile
 do while ( iterate )
    call integrate_rho_profile(rtab,rhotab,rhocentre,get_dPdrho,dr,npts,ierr)
    if (ierr > 0) then
       !--did not complete the profile; reset dr
       dr   = 2.0*dr
       ierr = 0
    else
       call calc_mass_enc(npts,rtab,rhotab,mstar=mstar)
       !--iterate to get the correct mass
       if (iter==0) then
          rhocentre = rhocentre * (mstar_in/mstar)**(1./3.)
          lastsign  = int( sign(1.0,mstar_in-mstar) )
       elseif (iter==1) then
          drho      = 0.1*rhocentre*lastsign
          lastsign  = int( sign(1.0,mstar_in-mstar) )
       else
          if (bisect) then
             drho = 0.5*drho*lastsign*sign(1.0,mstar_in-mstar)
          else
             if (lastsign /= int( sign(1.0,mstar_in-mstar) ) ) then
                bisect = .true.
                drho   = -0.5*drho
             endif
          endif
       endif
       rhocentre = rhocentre + drho
       lastsign  = int( sign(1.0,mstar_in-mstar) )
       iter      = iter + 1
       !--Converged: exit
       if (abs(mstar_in-mstar) < epsilon(mstar_in)*1.0d4) iterate = .false.
       !--Did not converge: abort
       if (iter > itermax) then
          ierr    = 2
          iterate = .false.
       endif
    endif
 enddo

end subroutine rho_piecewise_polytrope
!-----------------------------------------------------------------------
!  Calculate the density profile using an arbitrary EOS and
!  given a central density
!-----------------------------------------------------------------------
subroutine integrate_rho_profile(rtab,rhotab,rhocentre,get_dPdrho,dr,npts,ierr)
 integer, intent(out) :: npts,ierr
 real,    intent(out) :: rtab(:),rhotab(:)
 real,    intent(in)  :: rhocentre,dr
 integer              :: i
 real                 :: drhodr,dPdrho,dPdrho_prev
 logical              :: iterate
 procedure(func), pointer :: get_dPdrho

 !
 !--Initialise variables
 !
 i         = 1
 ierr      = 0
 rtab      = 0.0
 rhotab    = 0.0
 drhodr    = 0.0
 rtab(1)   = 0.0
 rhotab(1) = rhocentre
 iterate   = .true.
 dPdrho_prev = 0.0
 !
 do while ( iterate )
    i = i + 1
    rhotab(i) = rhotab(i-1) + dr*drhodr
    rtab(i)   = rtab(i-1)   + dr
    dPdrho    = get_dPdrho(rhotab(i))
    if (i==2) then
       drhodr = drhodr - fourpi*rhotab(i-1)**2*dr/dPdrho
    else
       drhodr = drhodr + dr*(drhodr**2/rhotab(i-1) &
              - fourpi*rhotab(i)**2/dPdrho &
              - (dPdrho-dPdrho_prev)/(dr*dPdrho)*drhodr - 2.0*drhodr/rtab(i) )
    endif
    dPdrho_prev = dPdrho
    if (rhotab(i) < 0.0) iterate = .false.
    if (i >=size(rtab)) then
       ierr    = 1
       iterate = .false.
    endif
 enddo

 npts         = i
 rhotab(npts) = 0.0

end subroutine integrate_rho_profile

!-----------------------------------------------------------------------
!  Calculate the enclosed mass of a star
!-----------------------------------------------------------------------
subroutine calc_mass_enc(npts,rtab,rhotab,mtab,mstar)
 integer, intent(in)            :: npts
 real,    intent(in)            :: rtab(:),rhotab(:)
 real,    intent(out), optional :: mtab(:),mstar
 integer                        :: i
 real                           :: ri,ro,menc(npts)

 ro      = 0.5*( rtab(1) + rtab(2) )
 menc(1) = ro**3*rhotab(1)/3.0
 do i = 2,npts-1
    ri      = 0.5*(rtab(i) + rtab(i-1))
    ro      = 0.5*(rtab(i) + rtab(i+1))
    menc(i) = menc(i-1) + rhotab(i)*rtab(i)**2*(ro - ri)
 enddo
 ri         = 0.5*(rtab(npts) + rtab(npts-1))
 menc(npts) = menc(npts-1) + rhotab(npts)*rtab(npts)**2*(rtab(npts) - ri)
 menc       = menc*fourpi

 if (present(mtab))  mtab  = menc
 if (present(mstar)) mstar = menc(npts)

end subroutine calc_mass_enc

!-----------------------------------------------------------------------
!+
!  Option 4:
!  Calculate the density profile for the Evrard Collapse
!+
!-----------------------------------------------------------------------
subroutine rho_evrard(ng,mass,radius,rtab,rhotab)
 integer, intent(in)  :: ng
 real,    intent(in)  :: mass,radius
 real,    intent(out) :: rtab(:),rhotab(:)
 integer              :: i
 real                 :: dr

 dr = radius/real(ng)
 do i=1,ng
    rtab(i)   = i*dr
    rhotab(i) = mass/(2.0*pi*radius*radius*rtab(i))
 enddo

end subroutine rho_evrard

!-----------------------------------------------------------------------
!+
!  Read quantities from MESA profile or from profile in the format of
!  the P12 star (phantom/data/star_data_files/P12_Phantom_Profile.data)
!+
!-----------------------------------------------------------------------
subroutine read_mesa(filepath,rho,r,pres,m,ene,temp,Xfrac,Yfrac,Mstar,ierr,cgsunits)
 use physcon,   only:solarm
 use eos,       only:X_in,Z_in
 use fileutils, only:get_nlines,get_ncolumns,string_delete,lcase
 use datafiles, only:find_phantom_datafile
 use units,     only:udist,umass,unit_density,unit_pressure,unit_ergg
 integer                                    :: lines,rows,i,ncols,nheaderlines
 character(len=*), intent(in)               :: filepath
 logical, intent(in), optional              :: cgsunits
 integer, intent(out)                       :: ierr
 character(len=10000)                       :: dumc
 character(len=120)                         :: fullfilepath
 character(len=24),allocatable              :: header(:),dum(:)
 logical                                    :: iexist,usecgs
 real,allocatable,dimension(:,:)            :: dat
 real,allocatable,dimension(:),intent(out)  :: rho,r,pres,m,ene,temp,Xfrac,Yfrac
 real, intent(out)                          :: Mstar

 rows = 0
 usecgs = .false.
 if (present(cgsunits)) usecgs = cgsunits
 !
 !--Get path name
 !
 ierr = 0
 fullfilepath = find_phantom_datafile(filepath,'star_data_files')
 inquire(file=trim(fullfilepath),exist=iexist)
 if (.not.iexist) then
    ierr = 1
    return
 endif
 lines = get_nlines(fullfilepath) ! total number of lines in file

 open(unit=40,file=fullfilepath,status='old')
 call get_ncolumns(40,ncols,nheaderlines)
 if (nheaderlines == 6) then ! Assume file is a MESA profile, and so it has 6 header lines, and (row=3, col=2) = number of zones
    read(40,'()')
    read(40,'()')
    read(40,*) lines,lines
    read(40,'()')
    read(40,'()')
 else
    lines = lines - nheaderlines
    do i=1,nheaderlines-1
       read(40,'()')
    enddo
 endif
 if (lines <= 0) then ! file not found
    ierr = 1
    return
 endif

 read(40,'(a)') dumc! counting rows
 call string_delete(dumc,'[')
 call string_delete(dumc,']')
 allocate(dum(500)) ; dum = 'aaa'
 read(dumc,*,end=101) dum
101 do i = 1,500
    if (dum(i)=='aaa') then
       rows = i-1
       exit
    endif
 enddo

 allocate(header(rows),dat(lines,rows))
 header(1:rows) = dum(1:rows)
 deallocate(dum)
 do i = 1,lines
    read(40,*) dat(lines-i+1,1:rows)
 enddo

 allocate(m(lines),r(lines),pres(lines),rho(lines),ene(lines), &
             temp(lines),Xfrac(lines),Yfrac(lines))

 close(40)
 ! Set mass fractions to default in eos module if not in file
 Xfrac = X_in
 Yfrac = 1. - X_in - Z_in
 do i = 1,rows
    if (header(i)(1:1) == '#') then
       print '("Detected wrong header entry : ",A," in file ",A)',trim(lcase(header(i))),trim(fullfilepath)
       stop 'read_mesa'
    endif
    select case(trim(lcase(header(i))))
    case('mass_grams')
       m = dat(1:lines,i)
    case('mass')
       m = dat(1:lines,i)
       if (nheaderlines == 6) m = m * solarm  ! If reading MESA profile, 'mass' is in units of Msun
    case('rho','density')
       rho = dat(1:lines,i)
    case('logrho')
       rho = 10**(dat(1:lines,i))
    case('energy','e_int')
       ene = dat(1:lines,i)
    case('radius','radius_cm')
       r = dat(1:lines,i)
    case('pressure')
       pres = dat(1:lines,i)
    case('temperature')
       temp = dat(1:lines,i)
    case('x_mass_fraction_h','xfrac')
       Xfrac = dat(1:lines,i)
    case('y_mass_fraction_he','yfrac')
       Yfrac = dat(1:lines,i)
    end select
 enddo

 if (.not. usecgs) then
    m = m / umass
    r = r / udist
    pres = pres / unit_pressure
    rho = rho / unit_density
    ene = ene / unit_ergg
 endif

 Mstar = m(lines)

end subroutine read_mesa

!----------------------------------------------------------------
!+
!  Write stellar profile in format readable by read_mesa;
!  used in star setup to write softened stellar profile.
!+
!----------------------------------------------------------------
subroutine write_profile(outputpath,m,pres,temp,r,rho,ene,Xfrac,Yfrac,csound,mu)
 real, intent(in)                :: m(:),rho(:),pres(:),r(:),ene(:),temp(:)
 real, intent(in), optional      :: Xfrac(:),Yfrac(:),csound(:),mu(:)
 character(len=120), intent(in)  :: outputpath
 character(len=200)              :: headers
 integer                         :: i,noptionalcols,j,iu
 real, allocatable               :: optionalcols(:,:)

 headers = '[    Mass   ]  [  Pressure ]  [Temperature]  [   Radius  ]  [  Density  ]  [   E_int   ]'

 ! Add optional columns
 allocate(optionalcols(size(r),10))
 noptionalcols = 0
 if (present(Xfrac)) then
    noptionalcols = noptionalcols + 1
    headers = trim(headers) // '  [   Xfrac   ]'
    optionalcols(:,noptionalcols) = Xfrac
 endif
 if (present(Yfrac)) then
    noptionalcols = noptionalcols + 1
    headers = trim(headers) // '  [   Yfrac   ]'
    optionalcols(:,noptionalcols) = Yfrac
 endif
 if (present(mu)) then
    noptionalcols = noptionalcols + 1
    headers = trim(headers) // '  [    mu     ]'
    optionalcols(:,noptionalcols) = mu
 endif
 if (present(csound)) then
    noptionalcols = noptionalcols + 1
    headers = trim(headers) // '  [Sound speed]'
    optionalcols(:,noptionalcols) = csound
 endif

<<<<<<< HEAD
 open(1, file = outputpath, status = 'replace')
 write(1,'(a)') headers
 101 format (es13.6,2x,es13.6,2x,es13.6,2x,es13.6,2x,es13.6,2x,es13.6)
 do i=1,size(r)
    if (noptionalcols <= 0) then
       write(1,101) m(i),pres(i),temp(i),r(i),rho(i),ene(i)
    else
       write(1,101,advance="no") m(i),pres(i),temp(i),r(i),rho(i),ene(i)
       do j=1,noptionalcols
          if (j==noptionalcols) then
             write(1,'(2x,es13.6)') optionalcols(i,j)
          else
             write(1,'(2x,es13.6)',advance="no") optionalcols(i,j)
          endif
       enddo
    endif
=======
 open(newunit=iu, file = outputpath, status = 'replace')
 write(iu,'(a)') headers
 do i=1,size(r)
    write(iu,101,advance="no") m(i),pres(i),temp(i),r(i),rho(i),ene(i)
101 format (es13.6,2x,es13.6,2x,es13.6,2x,es13.6,2x,es13.6,2x,es13.6)
    do j=1,noptionalcols
       if (j==noptionalcols) then
          write(iu,'(2x,es13.6)') optionalcols(i,j)
       else
          write(iu,'(2x,es13.6)',advance="no") optionalcols(i,j)
       endif
    enddo
>>>>>>> 327543e3
 enddo
 close(iu)

end subroutine write_profile

!-----------------------------------------------------------------------
!+
!  Option 6:
!  Read in datafile from the KEPLER stellar evolution code
!+
!-----------------------------------------------------------------------
subroutine read_kepler_file(filepath,ng_max,n_rows,rtab,rhotab,ptab,temperature,&
                               enitab,totmass,ierr,mcut,rcut)
 use units,     only                      :udist,umass,unit_density,unit_pressure,unit_ergg
 use datafiles, only                      :find_phantom_datafile
 integer,          intent(in)            :: ng_max
 integer,          intent(out)           :: ierr,n_rows
 real,             intent(out)           :: rtab(:),rhotab(:),ptab(:),temperature(:),enitab(:)
 real,             intent(out)           :: totmass
 real,             intent(out), optional :: rcut
 real,             intent(in), optional  :: mcut
 real,             dimension(1:100)      :: test_cols
 character(len=*), intent(in)            :: filepath
 character(len=120)                      :: fullfilepath
 character(len=100000)                   :: line
 integer                                 :: i,aloc,k,j,m,s,n_cols
 integer                                 :: max_cols = 100
 real,             allocatable           :: stardata(:,:)
 logical                                 :: iexist,n_too_big
 !
 !--Get path name
 !
 ierr = 0
 fullfilepath = find_phantom_datafile(filepath,'star_data_files')
 inquire(file=trim(fullfilepath),exist=iexist)
 if (.not.iexist) then
    ierr = 1
    return
 endif
 !
 !--Read data from file
 !
 OPEN(UNIT=11, file=trim(fullfilepath))
 i = 1
 j = 0
 m=0
 s=1
 n_rows = 0
 n_cols = 0
 n_too_big = .false.
 !
 !--The first loop calculates the number of rows, columns and comments in kepler file.
 !
 do
    read(11, '(a)', iostat=ierr) line
    if (ierr/=0) exit

    if (index(line,'#')  /=  0) then
       j = j + 1

    else
       if (s==1) then
          !calculate number of columns
          do m=1, max_cols

             read(line,*,iostat=ierr) test_cols(1:m)
             if (ierr/=0) exit

          enddo
       endif

       s = s+1
       !calculate number of rows
       n_rows = n_rows + 1

    endif
 enddo
 close(11)

 n_cols = m-1
 !
 !--Check if the number of rows is 0 or greater than ng_max.
 !
 if (n_rows < 1) then
    ierr = 2
    return
 endif

 if (n_rows >= ng_max) n_too_big = .true.

 if (n_too_big) then
    ierr = 3
    return
 endif

 ierr = 0

 !Allocate memory for saving data
 allocate(stardata(n_rows, n_cols))
 !
 !--Read the file again and save it in stardata tensor.
 !
 open(13, file=trim(fullfilepath))
 do i = 1,j
    read(13,*,iostat=ierr)
 enddo

 do k=1,n_rows
    read(13,*,iostat=ierr) stardata(k,:)
 enddo
 close(13)
 !
 !--convert relevant data from CGS to code units
 !
 !radius
 stardata(1:n_rows,4)  = stardata(1:n_rows,4)/udist
 rtab(1:n_rows)        = stardata(1:n_rows,4)

 !density
 stardata(1:n_rows,6)  = stardata(1:n_rows,6)/unit_density
 rhotab(1:n_rows)      = stardata(1:n_rows,6)

 !mass
 stardata(1:n_rows,3)  = stardata(1:n_rows,3)/umass
 totmass               = stardata(n_rows,3)

 !pressure
 stardata(1:n_rows,8)  = stardata(1:n_rows,8)/unit_pressure
 ptab(1:n_rows)        = stardata(1:n_rows,8)

 !temperature
 temperature(1:n_rows) = stardata(1:n_rows,7)

 !specific internal energy
 stardata(1:n_rows,9)  = stardata(1:n_rows,9)/unit_ergg
 enitab(1:n_rows)      = stardata(1:n_rows,9)

 if (present(rcut) .and. present(mcut)) then
    aloc = minloc(abs(stardata(1:n_rows,1) - mcut),1)
    rcut = rtab(aloc)
    print*, 'rcut = ', rcut
 endif
 print*, 'Finished reading KEPLER file'
 print*, '------------------------------------------------------------'

end subroutine read_kepler_file
!-----------------------------------------------------------------------
!+
!  Option 7:
!  Calculates a Bonnor-Ebert sphere
!
!  Examples:
!  To reproduce the sphere in Wurster & Bate (2019):
!     iBEparam = 5, normalised radius = 7.45; physical mass = 1Msun; fac = 1.0
!  To reproduce the sphere in Saiki & Machida (2020):
!     iBEparam = 4, normalised radius = 12.9; physical radius = 5300au; fac = 6.98
!     cs_sphere = 18900cm/s (this is 10K, assuming gamma = 1)
!     density_contrast = 4.48
!  To define both physical radius & mass, the overdensity factor is automatically changed
!+
!-----------------------------------------------------------------------
subroutine rho_bonnorebert(iBEparam,central_density,edge_density,rBE,xBE,mBE,facBE,csBE,gmw,npts,iBElast,rtab,rhotab,ierr)
 use physcon, only:au,pc,mass_proton_cgs,solarm
 use units,   only:umass,udist
 integer, intent(in)    :: iBEparam,npts
 integer, intent(out)   :: iBElast,ierr
 real,    intent(in)    :: csBE,gmw
 real,    intent(inout) :: rBE,mBE,xBE,facBE,central_density
 real,    intent(out)   :: edge_density,rtab(:),rhotab(:)
 integer                :: j,iu
 real                   :: xi,phi,func,containedmass,dxi,dfunc,rho,dphi
 real                   :: rBE0,fac_close
 real                   :: mtab(npts)
 logical                :: write_BE_profile = .true.
 logical                :: override_critical = .false.  ! if true, will not error out if the density ratio is too small

 !--Initialise variables
 xi             = 0.0
 phi            = 0.0
 func           = 0.0
 containedmass  = 0.0
 dxi            = 5.01*6.45/float(npts)
 dfunc          = (-exp(phi))*dxi
 rtab           = 0.  ! array of radii
 mtab           = 0.  ! array of enclosed masses
 rhotab         = 0.  ! array of densities
 rhotab(1)      = 1.  ! initial normalised density
 rho            = 1.
 ierr           = 0

 ! initialise variables not required for chosen iBEparam (to avoid errors)
 if (iBEparam/=1 .and. iBEparam/=2 .and. iBEparam/=3) central_density = 3.8d-18
 if (iBEparam/=1 .and. iBEparam/=4 .and. iBEparam/=6) rBE   = 7000.*au/udist
 if (iBEparam/=2 .and. iBEparam/=4 .and. iBEparam/=5) xBE   = 7.45
 if (iBEparam/=3 .and. iBEparam/=5 .and. iBEparam/=6) mBE   = 1.0*solarm/umass
 if (iBEparam/=4 .and. iBEparam/=5)                   facBE = 1.0

 !--Calculate a normalised BE profile out to 5 critical radii
 do j = 2,npts
    xi    = (j-1)*dxi
    func  = func + dfunc
    dphi  = func*dxi
    phi   = phi + dphi
    dfunc = (-exp(phi) - 2.0*func/xi)*dxi
    rho   = exp(phi)
    containedmass = containedmass + fourpi*xi*xi*rho*dxi
    rtab(j)       = xi
    mtab(j)       = containedmass
    rhotab(j)     = rho
 enddo
 iBElast = npts

 !--Determine scaling factors for the BE
 fac_close = 1000.
 if (iBEparam==4 .or. iBEparam==6) central_density = (csBE*xBE/rBE)**2/fourpi
 if (iBEparam==5) then
    do j = 1, npts
       if (rtab(j) < xBE) iBElast = j
    enddo
    central_density = (csBE**3*mtab(iBElast)*facBE/mBE)**2/fourpi**3
 endif
 rBE0 = csBE/sqrt(fourpi*central_density)

 !--Scale the entire profile to match the input parameters
 do j = 1, npts
    if (iBEparam == 2 .and. rtab(j) < xBE) iBElast = j

    rtab(j)   = rBE0 * rtab(j)
    mtab(j)   = mtab(j) * central_density*rBE0**3
    rhotab(j) = central_density * rhotab(j)

    if ((iBEparam == 1 .or. iBEparam==6 .or. iBEparam == 4) .and. rtab(j) < rBE) then
       iBElast = j
    elseif (iBEparam == 3 .and. mtab(j) < mBE) then
       iBElast = j
    endif
 enddo
 !--Set the remaining properties
 if (iBEparam==4) then
    central_density = central_density*facBE
    mtab(iBElast)   = mtab(iBElast)*facBE
    rhotab          = rhotab*facBE
 endif
 if (iBEparam==5) then
    central_density = central_density/sqrt(facBE)
    mtab(iBElast)   = mtab(iBElast)*facBE
    rhotab          = rhotab/sqrt(facBE)
 endif
 if (iBEparam==6) then
    facBE           = mBE/mtab(iBElast)
    central_density = central_density/sqrt(facBE)
    mtab(iBElast)   = mtab(iBElast)*facBE
    rhotab          = rhotab/sqrt(facBE)
 endif
 mBE = mtab(iBElast)
 rBE = rtab(iBElast)
 xBE = rBE/rBE0
 edge_density = rhotab(iBElast)

 print*, '------ BE sphere properties --------'
 print*, ' Value of central density (code units) = ',central_density
 print*, ' Value of central density (g/cm^3)     = ',central_density*umass/udist**3
 print*, ' Value of central density (1/cm^3)     = ',central_density*umass/(gmw*mass_proton_cgs*udist**3)
 print*, ' Radius (dimensionless) = ',xBE
 print*, ' Radius (code)          = ',rBE
 print*, ' Radius (cm)            = ',rBE*udist
 print*, ' Radius (au)            = ',rBE*udist/au
 print*, ' Radius (pc)            = ',rBE*udist/pc
 print*, ' Total mass (Msun)      = ',mBE*umass/solarm
 print*, ' Overdensity factor     = ',facBE
 print*, ' rho_c/rho_outer             = ',central_density/edge_density
 print*, ' Equilibrium temperature (K) = ',mBE*umass*pc/(rBE*udist*solarm*2.02)
 print*, '------------------------------------'

 !--Error out if required
 if (central_density/rhotab(iBElast) < 14.1) then
    print*, 'The density ratio between the central and edge densities is too low and the sphere will not collapse.'
    if (.not. override_critical) then
       print*, 'Aborting.'
       ierr = 1
       return
    endif
 endif

 !--Write the scaled BE profile that is to be used
 if (write_BE_profile) then
    open(newunit=iu,file='BonnorEbert.txt')
    write(iu,'(a)') "# [01     r(code)]   [02 M_enc(code)]   [03   rho(code)]"
    do j = 1,iBElast
       write(iu,'(3(1pe18.10,1x))') rtab(j),mtab(j),rhotab(j)
    enddo
    close(iu)
 endif

end subroutine rho_bonnorebert
!-----------------------------------------------------------------------
!  Prompts for the BE sphere
!  (see setup_sphereinbox for read/write_setup commands)
!-----------------------------------------------------------------------
subroutine prompt_BEparameters(iBEparam,rho_cen,rad_phys,rad_norm,mass_phys,fac,umass,udist,au,solarm)
 use prompting, only:prompt
 integer,      intent(out) :: iBEparam
 real,         intent(out) :: rho_cen,rad_phys,rad_norm,mass_phys,fac
 real,         intent(in)  :: au,solarm
 real(kind=8), intent(in)  :: umass,udist

 print*, 'Please select parameters used to fit the BE sphere:'
 print*, 'The pairs are: '
 print*, '  1: central density & physical radius'
 print*, '  2: central density & normalised radius'
 print*, '  3: central density & physical mass'
 print*, '  4: normalised radius & physical radius & overdensity factor'
 print*, '  5: normalised radius & physical mass   & overdensity factor'
 print*, '  6: physical radius & physical mass'
 iBEparam = 5
 call prompt('Please enter your choice now: ',iBEparam,1,6)

 !--Default values
 rho_cen   = 3.8d-18
 rad_phys  = 7000.*au/udist
 rad_norm  = 7.45
 mass_phys = 1.0*solarm/umass
 fac       = 1.0 ! This might need to be removed

 !--Ask for the values depending on iBEparam
 if (iBEparam==1 .or. iBEparam==2 .or. iBEparam==3) call prompt('Enter the central density [cgs]: ',rho_cen,0.)
 if (iBEparam==1 .or. iBEparam==4 .or. iBEparam==6) call prompt('Enter the physical radius [code]: ',rad_phys,0.)
 if (iBEparam==2 .or. iBEparam==4 .or. iBEparam==5) call prompt('Enter the normalised radius (critical==6.45): ',rad_norm,0.)
 if (iBEparam==3 .or. iBEparam==5 .or. iBEparam==6) call prompt('Enter the physical mass [code]: ',mass_phys,0.)
 if (iBEparam==4 .or. iBEparam==5) call prompt('Enter density enhancement factor (for mass = fac*mBE): ',fac,1.)
 rho_cen = rho_cen * udist**3/umass ! convert to code units

end subroutine prompt_BEparameters

end module rho_profile<|MERGE_RESOLUTION|>--- conflicted
+++ resolved
@@ -472,37 +472,22 @@
     optionalcols(:,noptionalcols) = csound
  endif
 
-<<<<<<< HEAD
- open(1, file = outputpath, status = 'replace')
- write(1,'(a)') headers
+ open(newunit=iu, file = outputpath, status = 'replace')
+ write(iu,'(a)') headers
  101 format (es13.6,2x,es13.6,2x,es13.6,2x,es13.6,2x,es13.6,2x,es13.6)
  do i=1,size(r)
     if (noptionalcols <= 0) then
-       write(1,101) m(i),pres(i),temp(i),r(i),rho(i),ene(i)
+       write(iu,101) m(i),pres(i),temp(i),r(i),rho(i),ene(i)
     else
-       write(1,101,advance="no") m(i),pres(i),temp(i),r(i),rho(i),ene(i)
+       write(iu,101,advance="no") m(i),pres(i),temp(i),r(i),rho(i),ene(i)
        do j=1,noptionalcols
           if (j==noptionalcols) then
-             write(1,'(2x,es13.6)') optionalcols(i,j)
+             write(iu,'(2x,es13.6)') optionalcols(i,j)
           else
-             write(1,'(2x,es13.6)',advance="no") optionalcols(i,j)
+             write(iu,'(2x,es13.6)',advance="no") optionalcols(i,j)
           endif
        enddo
     endif
-=======
- open(newunit=iu, file = outputpath, status = 'replace')
- write(iu,'(a)') headers
- do i=1,size(r)
-    write(iu,101,advance="no") m(i),pres(i),temp(i),r(i),rho(i),ene(i)
-101 format (es13.6,2x,es13.6,2x,es13.6,2x,es13.6,2x,es13.6,2x,es13.6)
-    do j=1,noptionalcols
-       if (j==noptionalcols) then
-          write(iu,'(2x,es13.6)') optionalcols(i,j)
-       else
-          write(iu,'(2x,es13.6)',advance="no") optionalcols(i,j)
-       endif
-    enddo
->>>>>>> 327543e3
  enddo
  close(iu)
 
