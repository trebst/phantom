--- conflicted
+++ resolved
@@ -355,13 +355,9 @@
        ! ONLY call density, since we do not want accelerations being reset
        call set_linklist(npart,nactive,xyzh,vxyzu)
        call densityiterate(1,npart,nactive,xyzh,vxyzu,divcurlv,divcurlB,&
-<<<<<<< HEAD
-                           Bevol,stressmax,fxyzu,fext,alphaind,gradh,radiation)
-       if (id==master) call printused(t1)
-=======
-                           Bevol,stressmax,fxyzu,fext,alphaind,gradh)
+                           Bevol,stressmax,fxyzu,fext,alphaind,gradh,&
+                           radiation)
        if (id==master) call printused(tused)
->>>>>>> 1ce74650
 
        nfailed(:) = 0; m = 0
        call check_hydro(np,nfailed,m)
@@ -569,14 +565,7 @@
 !--calculate derivatives with MHD forces ON, zero pressure
 !
  testmhd: if (testmhdderivs .or. testall) then
-<<<<<<< HEAD
-    ! obtain smoothing lengths
-    call set_linklist(npart,nactive,xyzh,vxyzu)
-    call densityiterate(2,npart,nactive,xyzh,vxyzu,divcurlv,divcurlB,&
-                      Bevol,stressmax,fxyzu,fext,alphaind,gradh,radiation)
-=======
     if (.not.testall) call get_derivs    ! obtain smoothing lengths
->>>>>>> 1ce74650
 #ifdef IND_TIMESTEPS
     do itest=nint(log10(real(nptot))),0,-2
        nactive = 10**itest
