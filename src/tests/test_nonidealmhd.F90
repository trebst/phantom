--- conflicted
+++ resolved
@@ -87,14 +87,9 @@
  use units,          only:set_units,utime,udist,umass,unit_Bfield
  use boundary,       only:set_boundary,xmin,xmax,ymin,ymax,zmin,zmax,dxbound,dybound,dzbound
  use kernel,         only:hfact_default
-<<<<<<< HEAD
- use part,           only:npart,xyzh,vxyzu,npartoftype,massoftype,set_particle_type,&
+ use part,           only:npart,xyzh,vxyzu,Bxyz,npartoftype,massoftype,set_particle_type,&
                           fxyzu,fext,divcurlv,divcurlB,Bevol,dBevol,dustfrac,ddustfrac,igas,alphaind,&
 						  dustprop,ddustprop
-=======
- use part,           only:npart,xyzh,vxyzu,Bxyz,npartoftype,massoftype,set_particle_type,&
-                          fxyzu,fext,divcurlv,divcurlB,Bevol,dBevol,dustfrac,ddustfrac,igas,alphaind
->>>>>>> 916fa123
  use step_lf_global, only:step,init_step
  use deriv,          only:derivs
  use testutils,      only:checkval
@@ -265,11 +260,7 @@
  use kernel,         only:hfact_default,radkern
  use part,           only:npart,xyzh,vxyzu,npartoftype,massoftype,set_particle_type,hrho,rhoh,&
                           fxyzu,fext,divcurlv,divcurlB,Bevol,dBevol,dustfrac,ddustfrac,igas,iboundary,&
-<<<<<<< HEAD
-                          set_boundaries_to_active,alphaind,maxalpha,maxp,iphase,dustprop,ddustprop
-=======
-                          set_boundaries_to_active,alphaind,maxalpha,maxp,iphase,Bxyz
->>>>>>> 916fa123
+                          set_boundaries_to_active,alphaind,maxalpha,maxp,iphase,Bxyz,dustprop,ddustprop
  use step_lf_global, only:step,init_step
  use deriv,          only:derivs
  use testutils,      only:checkval
