!--------------------------------------------------------------------------!
! The Phantom Smoothed Particle Hydrodynamics code, by Daniel Price et al. !
! Copyright (c) 2007-2018 The Authors (see AUTHORS)                        !
! See LICENCE file for usage and distribution conditions                   !
! http://users.monash.edu.au/~dprice/phantom                               !
!--------------------------------------------------------------------------!
!+
!  MODULE: testsetdisc
!
!  DESCRIPTION:
!  Unit tests of set_disc module
!
!  REFERENCES: None
!
!  OWNER: Daniel Price
!
!  $Id$
!
!  RUNTIME PARAMETERS: None
!
!  DEPENDENCIES: checksetup, deriv, dim, eos, io, options, part, setdisc,
!    testutils, timing, units
!+
!--------------------------------------------------------------------------
module testsetdisc
 implicit none
 public :: test_setdisc

 private

contains

subroutine test_setdisc(ntests,npass)
 use dim,        only:maxp
 use io,         only:id,master
 use part,       only:npart,npartoftype,massoftype,xyzh,hfact,vxyzu,fxyzu,fext,Bevol,mhd, &
                      alphaind,maxalpha, &
<<<<<<< HEAD
                      divcurlv,divcurlB,dBevol,periodic,maxvxyzu,dustfrac,ddustfrac,dustprop,ddustprop
=======
                      divcurlv,divcurlB,dBevol,periodic,maxvxyzu,dustfrac,ddustfrac,temperature
>>>>>>> a1cab701
 use eos,        only:polyk,gamma
 use options,    only:ieos,alpha,alphau,alphaB
 use testutils,  only:checkval,checkvalf,checkvalbuf_start,checkvalbuf,checkvalbuf_end
 use deriv,      only:derivs
 use timing,     only:getused,printused
 use setdisc,    only:set_disc
 use checksetup, only:check_setup
 use units,      only:set_units
 integer, intent(inout) :: ntests,npass
 integer :: nparttot
 integer :: nfailed,ncheck
 integer :: i,nerr,nwarn,nfail
 real :: time,dtext_dum
 real(kind=4) :: t1,t2
 logical :: testall
 real :: runit(3),xi(3)
 real :: rcyl,fr,vphi,sum,errmax

 if (periodic) then
    if (id==master) write(*,"(/,a)") '--> SKIPPING DISC SETUP TESTS'
    return
 else
    if (id==master) write(*,"(/,a,/)") '--> TESTING DISC SETUP'
 endif

 testall  = .true.
 call set_units(mass=1.d0,dist=1.d0,G=1.d0)
!
!--test that centrifugal acceleration balances radial forces
!
 testvelocities: if (testall) then
    if (id==master) write(*,"(/,a)") '--> testing set_disc'
    !
    !  Set problem parameters
    !
    nparttot= min(size(xyzh(1,:)),1000000)
    gamma   = 1.0
    time    = 0.
    hfact = 1.2
    ieos = 3
    !
    ! set up the disc
    !
    call set_disc(id,master=master,&
                   nparttot = nparttot,&
                   npart   = npart,&
                   rmin    = 0.5, &
                   rmax    = 10.,&
                   p_index = 1.5,    &
                   q_index = 0.75,   &
                   HoverR  = 0.02, &
                   disc_mass = 1.e-4,   &
                   star_mass = 1.0,    &
                   gamma   = gamma,  &
                   particle_mass = massoftype(1), &
                   hfact=hfact,xyzh=xyzh,vxyzu=vxyzu,polyk=polyk,&
                   ismooth=.true.,writefile=.false.)
    npartoftype(:) = 0
    npartoftype(1) = npart
    if (mhd) Bevol(:,:) = 0.
!
!--make sure AV is off
!
    alpha  = 0.
    alphau = 0.
    alphaB = 0.
    if (maxalpha==maxp)  alphaind = 0.
    ntests = ntests + 1
!
!--check that set_disc passes check_setup routine
!
    ntests = ntests + 2
    call check_setup(nerr,nwarn)
    call checkval(nerr,0,0,nfail,'setup errors')
    if (nfail==0) npass = npass + 1
    call checkval(nwarn,0,0,nfail,'setup warnings')
    if (nfail==0) npass = npass + 1
!
!--calculate derivatives
!
    call getused(t1)
    call derivs(1,npart,npart,xyzh,vxyzu,fxyzu,fext,divcurlv,divcurlB,&
<<<<<<< HEAD
                Bevol,dBevol,dustprop,ddustprop,dustfrac,ddustfrac,time,0.,dtext_dum)
=======
                Bevol,dBevol,dustfrac,ddustfrac,temperature,time,0.,dtext_dum)
>>>>>>> a1cab701
    call getused(t2)
    if (id==master) call printused(t1)
!
!--check force balance
!
    errmax = 0.
    nfailed = 0
    ncheck = 0
!    call checkvalbuf_start('centrifugal balance vphi**2/r = force_r')
    do i=1,npart
       xi    = xyzh(1:3,i)
       rcyl  = sqrt(dot_product(xi(1:2),xi(1:2)))
       runit = (/xi(1)/rcyl,xi(2)/rcyl,0./)
       fr    = dot_product(fxyzu(1:3,i),runit) - 1./rcyl**2
       vphi  = vxyzu(1,i)*(-xi(2)/rcyl) + vxyzu(2,i)*(xi(1)/rcyl)
       sum   = (vphi**2)/rcyl + fr
       call checkvalbuf(sum,0.,3.1e-1,'centrifugal balance vphi**2/r = force_r',nfailed,ncheck,errmax)
    enddo
    call checkvalbuf_end('vphi**2/r = force_r',ncheck,nfailed,errmax,3.1e-1)
    if (nfailed==0) npass = npass + 1

 endif testvelocities

 if (id==master) write(*,"(/,a)") '<-- DISC SETUP TESTS COMPLETE'

end subroutine test_setdisc

end module testsetdisc<|MERGE_RESOLUTION|>--- conflicted
+++ resolved
@@ -35,11 +35,7 @@
  use io,         only:id,master
  use part,       only:npart,npartoftype,massoftype,xyzh,hfact,vxyzu,fxyzu,fext,Bevol,mhd, &
                       alphaind,maxalpha, &
-<<<<<<< HEAD
-                      divcurlv,divcurlB,dBevol,periodic,maxvxyzu,dustfrac,ddustfrac,dustprop,ddustprop
-=======
-                      divcurlv,divcurlB,dBevol,periodic,maxvxyzu,dustfrac,ddustfrac,temperature
->>>>>>> a1cab701
+                      divcurlv,divcurlB,dBevol,periodic,maxvxyzu,dustfrac,ddustfrac,dustprop,ddustprop,temperature
  use eos,        only:polyk,gamma
  use options,    only:ieos,alpha,alphau,alphaB
  use testutils,  only:checkval,checkvalf,checkvalbuf_start,checkvalbuf,checkvalbuf_end
@@ -122,11 +118,7 @@
 !
     call getused(t1)
     call derivs(1,npart,npart,xyzh,vxyzu,fxyzu,fext,divcurlv,divcurlB,&
-<<<<<<< HEAD
-                Bevol,dBevol,dustprop,ddustprop,dustfrac,ddustfrac,time,0.,dtext_dum)
-=======
-                Bevol,dBevol,dustfrac,ddustfrac,temperature,time,0.,dtext_dum)
->>>>>>> a1cab701
+                Bevol,dBevol,dustprop,ddustprop,dustfrac,ddustfrac,temperature,time,0.,dtext_dum)
     call getused(t2)
     if (id==master) call printused(t1)
 !
