--- conflicted
+++ resolved
@@ -32,16 +32,10 @@
 contains
 
 subroutine do_analysis(dumpfile,num,xyzh,vxyzu,particlemass,npart,time,iunit)
-<<<<<<< HEAD
- use dim,  only:maxp,use_dustfrac,ndusttypes
- use part, only:maxphase,isdead_or_accreted,dustfrac,massoftype,igas,&
-                iphase,iamtype
-=======
- use dim,     only:maxp
+ use dim,     only:maxp,ndusttypes
  use part,    only:maxphase,isdead_or_accreted,dustfrac,massoftype,igas,&
                    iphase,iamtype
  use options, only:use_dustfrac
->>>>>>> 3d5c8013
  character(len=*), intent(in) :: dumpfile
  integer,          intent(in) :: num,npart,iunit
  real,             intent(in) :: xyzh(:,:),vxyzu(:,:)
